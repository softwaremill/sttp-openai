--- conflicted
+++ resolved
@@ -44,15 +44,9 @@
 import sttp.openai.requests.completions.chat.ChatRequestBody.ChatBody
 import sttp.openai.requests.completions.chat.Message
 
-<<<<<<< HEAD
 // Create an instance of OpenAISyncClient providing your API secret-key and sync backend instance
 val backend: SyncBackend = DefaultSyncBackend()
 val openAI: OpenAISyncClient = OpenAISyncClient("your-secret-key", backend)
-=======
-// Create an instance of OpenAI providing your API secret-key
-
-val openAI: OpenAI = new OpenAI("your-secret-key")
->>>>>>> e4c6e9ce
 
 // Create body of Chat Completions Request
 val bodyMessages: Seq[Message] = Seq(

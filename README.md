![sttp-openai](https://github.com/softwaremill/sttp-openai/raw/master/banner.jpg)

[![Ideas, suggestions, problems, questions](https://img.shields.io/badge/Discourse-ask%20question-blue)](https://softwaremill.community/c/tapir)
[![CI](https://github.com/softwaremill/sttp-openai/workflows/CI/badge.svg)](https://github.com/softwaremill/sttp-openai/actions?query=workflow%3ACI+branch%3Amaster)

[//]: # ([![Maven Central]&#40;https://maven-badges.herokuapp.com/maven-central/com.softwaremill.sttp.openai.svg&#41;&#40;https://maven-badges.herokuapp.com/maven-central/com.softwaremill.sttp.openai&#41;)

sttp is a family of Scala HTTP-related projects, and currently includes:

* [sttp client](https://github.com/softwaremill/sttp): The Scala HTTP client you always wanted!
* [sttp tapir](https://github.com/softwaremill/tapir): Typed API descRiptions
* sttp openai: this project. Non-official Scala client wrapper for OpenAI (and OpenAI-compatible) API. Use the power of ChatGPT inside your code!

## Intro

sttp-openai uses sttp client to describe requests and responses used in OpenAI (and OpenAI-compatible) endpoints.

## Quickstart with sbt

Add the following dependency:

```sbt
"com.softwaremill.sttp.openai" %% "core" % "0.3.6"
```

sttp-openai is available for Scala 2.13 and Scala 3


## Project content

OpenAI API Official Documentation https://platform.openai.com/docs/api-reference/completions

## Example

Examples are runnable using [scala-cli](https://scala-cli.virtuslab.org).

### To use ChatGPT

```scala mdoc:compile-only 
//> using dep com.softwaremill.sttp.openai::core:0.3.6

import sttp.openai.OpenAISyncClient
import sttp.openai.requests.completions.chat.ChatRequestResponseData.ChatResponse
import sttp.openai.requests.completions.chat.ChatRequestBody.{ChatBody, ChatCompletionModel}
import sttp.openai.requests.completions.chat.message._

object Main extends App {
  val apiKey = System.getenv("OPENAI_KEY")
  val openAI = OpenAISyncClient(apiKey)

  // Create body of Chat Completions Request
  val bodyMessages: Seq[Message] = Seq(
    Message.UserMessage(
      content = Content.TextContent("Hello!"),
    )
  )

  // use ChatCompletionModel.CustomChatCompletionModel("gpt-some-future-version") 
  // for models not yet supported here
  val chatRequestBody: ChatBody = ChatBody(
    model = ChatCompletionModel.GPT4oMini,
    messages = bodyMessages
  )

  // be aware that calling `createChatCompletion` may throw an OpenAIException
  // e.g. AuthenticationException, RateLimitException and many more
  val chatResponse: ChatResponse = openAI.createChatCompletion(chatRequestBody)

  println(chatResponse)
  /*
      ChatResponse(
       chatcmpl-79shQITCiqTHFlI9tgElqcbMTJCLZ,chat.completion,
       1682589572,
       gpt-4o-mini,
       Usage(10,10,20),
       List(
         Choices(
           Message(assistant, Hello there! How can I assist you today?), stop, 0)
         )
       )
  */
}
```

### To use Ollama or Grok (OpenAI-compatible APIs)

Ollama with sync backend:

```scala mdoc:compile-only
//> using dep com.softwaremill.sttp.openai::core:0.3.6

import sttp.model.Uri._
import sttp.openai.OpenAISyncClient
import sttp.openai.requests.completions.chat.ChatRequestResponseData.ChatResponse
import sttp.openai.requests.completions.chat.ChatRequestBody.{ChatBody, ChatCompletionModel}
import sttp.openai.requests.completions.chat.message._

object Main extends App {
  // Create an instance of OpenAISyncClient providing any api key 
  // and a base url of locally running instance of ollama
  val openAI: OpenAISyncClient = OpenAISyncClient("ollama", uri"http://localhost:11434/v1")

  // Create body of Chat Completions Request
  val bodyMessages: Seq[Message] = Seq(
    Message.UserMessage(
      content = Content.TextContent("Hello!"),
    )
  )
  
  val chatRequestBody: ChatBody = ChatBody(
    // assuming one has already executed `ollama pull mistral` in console
    model = ChatCompletionModel.CustomChatCompletionModel("mistral"),
    messages = bodyMessages
  )

  // be aware that calling `createChatCompletion` may throw an OpenAIException
  // e.g. AuthenticationException, RateLimitException and many more
  val chatResponse: ChatResponse = openAI.createChatCompletion(chatRequestBody)

  println(chatResponse)
  /*
    ChatResponse(
      chatcmpl-650,
      List(
        Choices(
          Message(Assistant, """Hello there! How can I help you today?""", List(), None),
          "stop",
          0
        )
      ),
      1714663831,
      "mistral",
      "chat.completion",
      Usage(0, 187, 187),
      Some("fp_ollama")
    )
  */
}
```

Grok with cats-effect based backend:

```scala mdoc:compile-only
//> using dep com.softwaremill.sttp.openai::core:0.3.6
//> using dep com.softwaremill.sttp.client4::cats:4.0.0-M17

import cats.effect.{ExitCode, IO, IOApp}
import sttp.client4.httpclient.cats.HttpClientCatsBackend

import sttp.model.Uri._
import sttp.openai.OpenAI
import sttp.openai.OpenAIExceptions.OpenAIException
import sttp.openai.requests.completions.chat.ChatRequestResponseData.ChatResponse
import sttp.openai.requests.completions.chat.ChatRequestBody.{ChatBody, ChatCompletionModel}
import sttp.openai.requests.completions.chat.message._

object Main extends IOApp {
  override def run(args: List[String]): IO[ExitCode] = {
    val apiKey = System.getenv("OPENAI_KEY")
    val openAI = new OpenAI(apiKey, uri"https://api.groq.com/openai/v1")

    val bodyMessages: Seq[Message] = Seq(
      Message.UserMessage(
        content = Content.TextContent("Hello!"),
      )
    )

    val chatRequestBody: ChatBody = ChatBody(
      model = ChatCompletionModel.CustomChatCompletionModel("gemma-7b-it"),
      messages = bodyMessages
    )
    
    HttpClientCatsBackend.resource[IO]().use { backend =>
      val response: IO[Either[OpenAIException, ChatResponse]] =
        openAI
          .createChatCompletion(chatRequestBody)
          .send(backend)
          .map(_.body)
      val rethrownResponse: IO[ChatResponse] = response.rethrow
      val redeemedResponse: IO[String] = rethrownResponse.redeem(
        error => error.getMessage,
        chatResponse => chatResponse.toString
      )
      redeemedResponse.flatMap(IO.println)
        .as(ExitCode.Success)
    }
  } 
  /*
    ChatResponse(
      "chatcmpl-e0f9f78c-5e74-494c-9599-da02fa495ff8",
      List(
        Choices(
          Message(Assistant, "Hello! 👋 It's great to hear from you. What can I do for you today? 😊", List(), None),
          "stop",
          0
        )
      ),
      1714667435,
      "gemma-7b-it",
      "chat.completion",
      Usage(16, 21, 37),
      Some("fp_f0c35fc854")
    )
  */
}
```

#### Available client implementations:

* `OpenAISyncClient` which provides high-level methods to interact with OpenAI. All the methods send requests synchronously and are blocking, might throw `OpenAIException`
* `OpenAI` which provides raw sttp-client4 `Request`s and parses `Response`s as `Either[OpenAIException, A]`

If you want to make use of other effects, you have to use `OpenAI` and pass the chosen backend directly to `request.send(backend)` function.

To customize a request when using the `OpenAISyncClient`, e.g. by adding a header, or changing the timeout (via request options), you can use the `.customizeRequest` method on the client.

Example below uses `HttpClientCatsBackend` as a backend, make sure to [add it to the dependencies](https://sttp.softwaremill.com/en/latest/backends/catseffect.html)
or use backend of your choice.

```scala mdoc:compile-only
//> using dep com.softwaremill.sttp.openai::core:0.3.6
//> using dep com.softwaremill.sttp.client4::cats:4.0.0-M17

import cats.effect.{ExitCode, IO, IOApp}
import sttp.client4.httpclient.cats.HttpClientCatsBackend

import sttp.openai.OpenAI
import sttp.openai.OpenAIExceptions.OpenAIException
import sttp.openai.requests.completions.chat.ChatRequestResponseData.ChatResponse
import sttp.openai.requests.completions.chat.ChatRequestBody.{ChatBody, ChatCompletionModel}
import sttp.openai.requests.completions.chat.message._

object Main extends IOApp {
  override def run(args: List[String]): IO[ExitCode] = {
    val apiKey = System.getenv("OPENAI_KEY")
    val openAI = new OpenAI(apiKey)

    val bodyMessages: Seq[Message] = Seq(
      Message.UserMessage(
        content = Content.TextContent("Hello!"),
      )
    )

    val chatRequestBody: ChatBody = ChatBody(
      model = ChatCompletionModel.GPT35Turbo,
      messages = bodyMessages
    )
    
    HttpClientCatsBackend.resource[IO]().use { backend =>
      val response: IO[Either[OpenAIException, ChatResponse]] =
        openAI
          .createChatCompletion(chatRequestBody)
          .send(backend)
          .map(_.body)
      val rethrownResponse: IO[ChatResponse] = response.rethrow
      val redeemedResponse: IO[String] = rethrownResponse.redeem(
        error => error.getMessage,
        chatResponse => chatResponse.toString
      )
      redeemedResponse.flatMap(IO.println)
        .as(ExitCode.Success)
    }
  } 
  /*
    ChatResponse(
      chatcmpl-79shQITCiqTHFlI9tgElqcbMTJCLZ,chat.completion,
      1682589572,
      gpt-3.5-turbo-0301,
      Usage(10,10,20),
      List(
        Choices(
          Message(assistant, Hello there! How can I assist you today?), stop, 0)
        )
      )
    )
  */
}
```

#### Create completion with streaming:

To enable streaming support for the Chat Completion API using server-sent events, you must include the appropriate
dependency for your chosen streaming library. We provide support for the following libraries: _fs2_, _ZIO_, _Akka / Pekko Streams_ and _Ox_.

For example, to use `fs2` add the following dependency & import:

```scala
// sbt dependency
"com.softwaremill.sttp.openai" %% "fs2" % "0.3.6"

// import 
import sttp.openai.streaming.fs2._
```

Example below uses `HttpClientFs2Backend` as a backend:

```scala mdoc:compile-only
//> using dep com.softwaremill.sttp.openai::fs2:0.3.6

import cats.effect.{ExitCode, IO, IOApp}
import fs2.Stream
import sttp.client4.httpclient.fs2.HttpClientFs2Backend

import sttp.openai.OpenAI
import sttp.openai.streaming.fs2._
import sttp.openai.OpenAIExceptions.OpenAIException
import sttp.openai.requests.completions.chat.ChatChunkRequestResponseData.ChatChunkResponse
import sttp.openai.requests.completions.chat.ChatRequestBody.{ChatBody, ChatCompletionModel}
import sttp.openai.requests.completions.chat.message._

object Main extends IOApp {
  override def run(args: List[String]): IO[ExitCode] = {
    val apiKey = System.getenv("OPENAI_KEY")
    val openAI = new OpenAI(apiKey)

    val bodyMessages: Seq[Message] = Seq(
      Message.UserMessage(
        content = Content.TextContent("Hello!"),
      )
    )

    val chatRequestBody: ChatBody = ChatBody(
      model = ChatCompletionModel.GPT35Turbo,
      messages = bodyMessages
    )

    HttpClientFs2Backend.resource[IO]().use { backend =>
      val response: IO[Either[OpenAIException, Stream[IO, ChatChunkResponse]]] =
        openAI
          .createStreamedChatCompletion[IO](chatRequestBody)
          .send(backend)
          .map(_.body)

      response
        .flatMap {
          case Left(exception) => IO.println(exception.getMessage)
          case Right(stream)   => stream.evalTap(IO.println).compile.drain
        }
        .as(ExitCode.Success)
    }
  }
  /*
    ...
    ChatChunkResponse(
      "chatcmpl-8HEZFNDmu2AYW8jVvNKyRO4W4KcO8",
      "chat.completion.chunk",
      1699118265,
      "gpt-3.5-turbo-0613",
      List(
        Choices(
          Delta(None, Some("Hi"), None),
          null,
          0
        )
      )
    )
    ...
    ChatChunkResponse(
      "chatcmpl-8HEZFNDmu2AYW8jVvNKyRO4W4KcO8",
      "chat.completion.chunk",
      1699118265,
      "gpt-3.5-turbo-0613",
      List(
        Choices(
          Delta(None, Some(" there"), None),
          null,
          0
        )
      )
    )
    ...
   */
}
```

To use direct-style streaming (requires Scala 3) add the following dependency & import:

```scala
// sbt dependency
"com.softwaremill.sttp.openai" %% "ox" % "0.3.6"

// import 
import sttp.openai.streaming.ox.*
```

Example code:

```scala
//> using dep com.softwaremill.sttp.openai::ox:0.3.6

import ox.*
import ox.either.orThrow
import sttp.client4.DefaultSyncBackend
import sttp.openai.OpenAI
import sttp.openai.requests.completions.chat.ChatRequestBody.{ChatBody, ChatCompletionModel}
import sttp.openai.requests.completions.chat.message.*
import sttp.openai.streaming.ox.*

object Main extends OxApp:
  override def run(args: Vector[String])(using Ox): ExitCode =
    val apiKey = System.getenv("OPENAI_KEY")
    val openAI = new OpenAI(apiKey)
    
    val bodyMessages: Seq[Message] = Seq(
      Message.UserMessage(
        content = Content.TextContent("Hello!")
      )
    )
    
    val chatRequestBody: ChatBody = ChatBody(
      model = ChatCompletionModel.GPT35Turbo,
      messages = bodyMessages
    )
    
    val backend = useCloseableInScope(DefaultSyncBackend())
    openAI
      .createStreamedChatCompletion(chatRequestBody)
      .send(backend)
      .body // this gives us an Either[OpenAIException, Flow[ChatChunkResponse]]
      .orThrow // we choose to throw any exceptions and fail the whole app
      .runForeach(el => println(el.orThrow))
    
    ExitCode.Success
```

See also the [ChatProxy](https://github.com/softwaremill/sttp-openai/blob/master/examples/src/main/scala/examples/ChatProxy.scala) example application.

#### Structured Outputs/JSON Schema support

To take advantage of [OpenAI's Structured Outputs](https://platform.openai.com/docs/guides/structured-outputs/introduction)
and support for JSON Schema, you can use `ResponseFormat.JsonSchema` when creating a completion.

The example below produces a JSON object:

```scala mdoc:compile-only
//> using dep com.softwaremill.sttp.openai::core:0.3.6

import scala.collection.immutable.ListMap
import sttp.apispec.{Schema, SchemaType}
import sttp.openai.OpenAISyncClient
import sttp.openai.requests.completions.chat.ChatRequestResponseData.ChatResponse
import sttp.openai.requests.completions.chat.ChatRequestBody.{ChatBody, ChatCompletionModel, ResponseFormat}
import sttp.openai.requests.completions.chat.message._

object Main extends App {
  val apiKey = System.getenv("OPENAI_KEY")
  val openAI = OpenAISyncClient(apiKey)

  val jsonSchema: Schema =
    Schema(SchemaType.Object).copy(properties =
      ListMap(
        "steps" -> Schema(SchemaType.Array).copy(items =
          Some(Schema(SchemaType.Object).copy(properties =
            ListMap(
              "explanation" -> Schema(SchemaType.String),
              "output" -> Schema(SchemaType.String)
            )
          ))
        ),
        "finalAnswer" -> Schema(SchemaType.String)
      ),
    )

  val responseFormat: ResponseFormat.JsonSchema =
    ResponseFormat.JsonSchema(
      name = "mathReasoning",
      strict = Some(true),
<<<<<<< HEAD
      schema = Some(jsonSchema)
=======
      schema = Some(jsonSchema),
      description = None
>>>>>>> 566ef8d9
    )

  val bodyMessages: Seq[Message] = Seq(
    Message.SystemMessage(content = "You are a helpful math tutor. Guide the user through the solution step by step."),
    Message.UserMessage(content = Content.TextContent("How can I solve 8x + 7 = -23"))
  )

  // Create body of Chat Completions Request, using our JSON Schema as the `responseFormat`
  val chatRequestBody: ChatBody = ChatBody(
    model = ChatCompletionModel.GPT4oMini,
    messages = bodyMessages,
    responseFormat = Some(responseFormat)
  )

  val chatResponse: ChatResponse = openAI.createChatCompletion(chatRequestBody)

  println(chatResponse.choices)
  /*
    List(
      Choices(
        Message(
          Assistant,
          {
            "steps": [
              {"explanation": "Start with the original equation: 8x + 7 = -23", "output": "8x + 7 = -23"},
              {"explanation": "Subtract 7 from both sides to isolate the term with x.", "output": "8x + 7 - 7 = -23 - 7"},
              {"explanation": "This simplifies to: 8x = -30", "output": "8x = -30"},
              {"explanation": "Now, divide both sides by 8 to solve for x.", "output": "x = -30 / 8"},
              {"explanation": "Simplify -30 / 8 to its simplest form. Both the numerator and denominator can be divided by 2.", "output": "x = -15 / 4"}
            ],
            "finalAnswer": "x = -15/4"
          },
          List(),
          None
        ),
        stop,
        0
      )
    )
  */
}
```

##### Deriving a JSON Schema with tapir

To derive the same math reasoning schema used above, you can use
[Tapir's support for generating a JSON schema from a Tapir schema](https://tapir.softwaremill.com/en/latest/docs/json-schema.html):

```scala mdoc:compile-only
//> using dep com.softwaremill.sttp.tapir::tapir-apispec-docs:1.11.7

import sttp.apispec.{Schema => ASchema}
import sttp.tapir.Schema
import sttp.tapir.docs.apispec.schema.TapirSchemaToJsonSchema
import sttp.tapir.generic.auto._

case class Step(
  explanation: String,
  output: String
)

case class MathReasoning(
  steps: List[Step],
  finalAnswer: String
)

val tSchema = implicitly[Schema[MathReasoning]]

val jsonSchema: ASchema = TapirSchemaToJsonSchema(
  tSchema,
  markOptionsAsNullable = true
)
```

#### Generating JSON Schema from case class

We can also generate JSON Schema directly from case class, without defining the schema manually.

In the example below I define such use case. User tries to book a flight, using function tool. The flow looks as follows:
- User sends a message with the request to book a flight and provides function tool, which means that there is a function on a client side which 'knows' how to book a flight. Within this call it is necessary to provide Json Schema to define function arguments.
- Assistant sends a message with arguments created based on Json Schema provided in the first step.
- User calls custom function with arguments sent by Assistant before.
- User sends result from the function call to Assistant.
- Assistant sends a final result to User.

The key point here is introducing SchematizedFunctionTool class. With this class in place Json Schema can be automatically generated using TapirSchemaToJsonSchema functionality. All we need to do is to define case class with [Tapir Schema](https://tapir.softwaremill.com/en/latest/endpoint/schemas.html) defined for it.

Another helpful feature is adding possibility to create ToolMessage object passing object instead of String, which will be automatically serialized to Json. All you have to do is just define SnakePickle.Writer for specific class.

With all this in mind please remember that it is still required to deserialized arguments, which are sent back by Assistant to call our function.

```scala mdoc:compile-only
//> using dep com.softwaremill.sttp.openai::core:0.3.6

import sttp.openai.OpenAISyncClient
import sttp.openai.json.SnakePickle
import sttp.openai.requests.completions.chat.ChatRequestBody.ChatBody
import sttp.openai.requests.completions.chat.ChatRequestBody.ChatCompletionModel.GPT4oMini
import sttp.openai.requests.completions.chat.ToolCall.FunctionToolCall
import sttp.openai.requests.completions.chat.message.Content.TextContent
import sttp.openai.requests.completions.chat.message.Message.{AssistantMessage, ToolMessage, UserMessage}
import sttp.openai.requests.completions.chat.message.Tool.SchematizedFunctionTool
import sttp.tapir.generic.auto._

case class Passenger(name: String, age: Int)

object Passenger {
  implicit val passengerR: SnakePickle.Reader[Passenger] = SnakePickle.macroR[Passenger]
}

case class FlightDetails(passenger: Passenger, departureCity: String, destinationCity: String)

object FlightDetails {
  implicit val flightDetailsR: SnakePickle.Reader[FlightDetails] = SnakePickle.macroR[FlightDetails]
}

case class BookedFlight(confirmationNumber: String, status: String)

object BookedFlight {
  implicit val bookedFlightW: SnakePickle.Writer[BookedFlight] = SnakePickle.macroW[BookedFlight]
}

object Main extends App {
  val apiKey = System.getenv("OPENAI_KEY")
  val openAI = OpenAISyncClient(apiKey)

  val initialRequestMessage = Seq(UserMessage(content = TextContent("I want to book a flight from London to Tokyo for Jane Doe, age 34")))

  // Request created using SchematizedFunctionTool, all we need to do here is just define the type. The schema is automatically generated using a macro, available via the `sttp.tapir.generic.auto._` import.
  val givenRequest = ChatBody(
    model = GPT4oMini,
    messages = initialRequestMessage,
    tools = Some(Seq(
      SchematizedFunctionTool[FlightDetails](
        description = "Books a flight for a passenger with full details",
        name = "book_flight"))
    )
  )

  val initialRequestResult = openAI.createChatCompletion(givenRequest)

  println(initialRequestResult.choices)
  /*
    List(
      Choices(
        Message(
          null,
          None,
          List(
            FunctionToolCall(
              Some(call_XZNvfldLQTa1f7aMInswpTMS),
              FunctionCall(
                {
                  "passenger": {
                    "name": "Jane Doe",
                    "age": 34
                  },
                  "departureCity": "London",
                  "destinationCity": "Tokyo"
                },
                Some(book_flight)
              )
            )
          ),
          Assistant,
          None,
          None
        ),
        tool_calls,
        0,
        None
      )
    )
    */

  // Tool calls list (in this example it is just single tool call, but there may be multiple), which is necessary to build message list for second request.
  val toolCalls = initialRequestResult.choices.head.message.toolCalls

  val functionToolCall = toolCalls.head match {
    case functionToolCall: FunctionToolCall => functionToolCall
  }

  // Function arguments are manually deserialized, 'bookFlight' function mimic external function definition.
  val bookedFlight = bookFlight(SnakePickle.read[FlightDetails](functionToolCall.function.arguments))

  val secondRequest = givenRequest.copy(
    messages = initialRequestMessage
      :+ AssistantMessage(content = "", toolCalls = toolCalls)
      // ToolMessage created using object instead of String with Json representation of object.
      :+ ToolMessage(toolCallId = functionToolCall.id.get, content = bookedFlight)
  )

  val finalResult = openAI.createChatCompletion(secondRequest)

  println(finalResult.choices)
  /*
    List(
      Choices(
        Message(
          "The flight from London to Tokyo for Jane Doe, age 34, has been successfully booked. The confirmation number is **123456** and the status is **confirmed**.",
          None,
          List(),
          Assistant,
          None,
          None
        ),
        stop,
        0,
        None
      )
    )
    */

  def bookFlight(flightDetails: FlightDetails): BookedFlight = {
    println(flightDetails)
    BookedFlight(confirmationNumber = "123456", status = "confirmed")
  }

}
```

## Contributing

If you have a question, or hit a problem, feel free to post on our community https://softwaremill.community/c/open-source/

Or, if you encounter a bug, something is unclear in the code or documentation, don’t hesitate and open an issue on GitHub.

## Commercial Support

We offer commercial support for sttp and related technologies, as well as development services. [Contact us](https://softwaremill.com) to learn more about our offer!

## Copyright

Copyright (C) 2023-2024 SoftwareMill [https://softwaremill.com](https://softwaremill.com).<|MERGE_RESOLUTION|>--- conflicted
+++ resolved
@@ -24,7 +24,6 @@
 ```
 
 sttp-openai is available for Scala 2.13 and Scala 3
-
 
 ## Project content
 
@@ -465,12 +464,8 @@
     ResponseFormat.JsonSchema(
       name = "mathReasoning",
       strict = Some(true),
-<<<<<<< HEAD
-      schema = Some(jsonSchema)
-=======
       schema = Some(jsonSchema),
       description = None
->>>>>>> 566ef8d9
     )
 
   val bodyMessages: Seq[Message] = Seq(

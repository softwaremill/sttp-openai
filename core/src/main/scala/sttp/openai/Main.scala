package sttp.openai

import sttp.client4._

object Main extends App {
  val backend: SyncBackend = DefaultSyncBackend()

  val openAi: OpenAi = new OpenAi("sk-")
<<<<<<< HEAD
//  val response: Response[Either[ResponseException[String, Exception], ModelsResponse]] =
//    openAi.getModels
//      .send(backend)
=======
  //  val response: Response[Either[ResponseException[String, Exception], ModelsResponse]] =
  //    openAi.getModels
  //      .send(backend)

>>>>>>> 6546c94a
}<|MERGE_RESOLUTION|>--- conflicted
+++ resolved
@@ -6,14 +6,8 @@
   val backend: SyncBackend = DefaultSyncBackend()
 
   val openAi: OpenAi = new OpenAi("sk-")
-<<<<<<< HEAD
-//  val response: Response[Either[ResponseException[String, Exception], ModelsResponse]] =
-//    openAi.getModels
-//      .send(backend)
-=======
   //  val response: Response[Either[ResponseException[String, Exception], ModelsResponse]] =
   //    openAi.getModels
   //      .send(backend)
 
->>>>>>> 6546c94a
 }
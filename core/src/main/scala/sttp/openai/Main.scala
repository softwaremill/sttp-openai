--- conflicted
+++ resolved
@@ -6,15 +6,8 @@
   val backend: SyncBackend = DefaultSyncBackend()
 
   val openAi: OpenAi = new OpenAi("sk-")
-<<<<<<< HEAD
-  val response =
-    openAi.getFineTunes
-      .send(backend)
-=======
   //  val response: Response[Either[ResponseException[String, Exception], ModelsResponse]] =
   //    openAi.getModels
   //      .send(backend)
->>>>>>> 80f6ec8e
 
-  println(response)
 }
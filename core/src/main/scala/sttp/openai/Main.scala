--- conflicted
+++ resolved
@@ -1,34 +1,10 @@
 package sttp.openai
 
 import sttp.client4._
-<<<<<<< HEAD
-import sttp.openai.requests.completions.CompletionsRequestBody.{CompletionsBody, MultiplePrompt}
-=======
->>>>>>> 304f5cd6
 
 object Main extends App {
   val backend: SyncBackend = DefaultSyncBackend()
 
-<<<<<<< HEAD
   val openAi: OpenAi = new OpenAi("sk-")
-//  val response: Response[Either[ResponseException[String, Exception], ModelsResponse]] =
-//    openAi.getModels
-//      .send(backend)
-=======
-  val openAi: OpenAi = new OpenAi("test")
-
-  val response = openAi.retrieveModel("text-davinci-003").send(backend)
->>>>>>> 304f5cd6
-
-  val compBody = CompletionsBody(model = "text-davinci-003", prompt = Some(MultiplePrompt(Seq("Say this is a test", "Say this is a test2"))))
-
-  println(compBody.prompt)
-  val response = openAi.createCompletion(compBody)
-  println(response.body)
-
-  val x = response.send(backend)
-
-  println(x.code)
-  println(x.body)
 
 }
package sttp.openai

import sttp.client4._
import sttp.openai.requests.finetunes.FineTunesRequestBody

object Main extends App {
  val backend: SyncBackend = DefaultSyncBackend()

  val openAi: OpenAi = new OpenAi("sk-")
  val response =
    openAi
      .createFineTune(FineTunesRequestBody("file-ntUIeQbt4iFIRNOKsyjDoLFT"))
      .send(backend)

<<<<<<< HEAD
  println(response)

=======
>>>>>>> 818a6b97
}<|MERGE_RESOLUTION|>--- conflicted
+++ resolved
@@ -12,9 +12,5 @@
       .createFineTune(FineTunesRequestBody("file-ntUIeQbt4iFIRNOKsyjDoLFT"))
       .send(backend)
 
-<<<<<<< HEAD
   println(response)
-
-=======
->>>>>>> 818a6b97
 }
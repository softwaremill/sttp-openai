--- conflicted
+++ resolved
@@ -13,11 +13,7 @@
   * @param prompt
   *   An optional text to guide the model's style or continue a previous audio segment. The prompt should match the audio language.
   * @param responseFormat
-<<<<<<< HEAD
-  *   The format of the transcript output, in one of these options: json, text, srt, verbose_json, or vtt.
-=======
   *   The format of the transcript output, one of [[ResponseFormat]]
->>>>>>> 9faea82b
   * @param temperature
   *   The sampling temperature, between 0 and 1. Higher values like 0.8 will make the output more random, while lower values like 0.2 will
   *   make it more focused and deterministic. If set to 0, the model will use log probability to automatically increase the temperature

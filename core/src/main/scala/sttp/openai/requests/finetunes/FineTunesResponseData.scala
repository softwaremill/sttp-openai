--- conflicted
+++ resolved
@@ -60,14 +60,12 @@
     implicit val fineTuneDataReader: SnakePickle.Reader[FineTuneData] = SnakePickle.macroR[FineTuneData]
   }
 
-<<<<<<< HEAD
   case class DeleteFineTuneModelResponse(id: String, `object`: String, deleted: Boolean)
   object DeleteFineTuneModelResponse {
     implicit val fineTuneDataReader: SnakePickle.Reader[DeleteFineTuneModelResponse] = SnakePickle.macroR[DeleteFineTuneModelResponse]
-=======
+  }
   case class FineTuneEventsResponse(`object`: String, data: Seq[Event])
   object FineTuneEventsResponse {
     implicit val fineTuneDataReader: SnakePickle.Reader[FineTuneEventsResponse] = SnakePickle.macroR[FineTuneEventsResponse]
->>>>>>> 05036cf8
   }
 }
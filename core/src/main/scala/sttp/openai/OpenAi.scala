package sttp.openai

import sttp.client4._
import sttp.model.Uri
import sttp.openai.json.SttpUpickleApiExtension.{asJsonSnake, upickleBodySerializerSnake}
import sttp.openai.requests.completions.CompletionsRequestBody.CompletionsBody
import sttp.openai.requests.completions.CompletionsResponseData.CompletionsResponse
import sttp.openai.requests.completions.chat.ChatRequestBody.ChatBody
import sttp.openai.requests.completions.chat.ChatRequestResponseData.ChatResponse
import sttp.openai.requests.completions.edit.EditRequestBody.EditBody
import sttp.openai.requests.completions.edit.EditRequestResponseData.EditResponse
import sttp.openai.requests.files.FilesResponseData._
import sttp.openai.requests.finetunes.FineTunesRequestBody
<<<<<<< HEAD
import sttp.openai.requests.finetunes.FineTunesResponseData.{CreateFineTuneResponse, GetFineTunesResponse}
import sttp.openai.requests.images.variations.ImageVariationsConfig
=======
import sttp.openai.requests.finetunes.FineTunesResponseData.{FineTuneResponse, GetFineTunesResponse}
>>>>>>> bcbd24e8
import sttp.openai.requests.images.ImageResponseData.ImageResponse
import sttp.openai.requests.images.creation.ImageCreationRequestBody.ImageCreationBody
import sttp.openai.requests.images.edit.ImageEditsConfig
import sttp.openai.requests.models.ModelsResponseData.{ModelData, ModelsResponse}
import sttp.openai.requests.audio.AudioResponseData.AudioResponse
import sttp.openai.requests.audio.transcriptions.TranscriptionConfig
import sttp.openai.requests.audio.Model

import java.io.File
import java.nio.file.Paths

class OpenAi(authToken: String) {

  /** Fetches all available models from [[https://platform.openai.com/docs/api-reference/models]] */
  def getModels: Request[Either[ResponseException[String, Exception], ModelsResponse]] =
    openApiAuthRequest
      .get(OpenAIEndpoints.ModelEndpoint)
      .response(asJsonSnake[ModelsResponse])

  /** @param modelId
    *   a Model's Id as String
    *
    * Fetches an available model for given modelId from [[https://platform.openai.com/docs/api-reference/models/{modelId}]]
    */
  def retrieveModel(modelId: String): Request[Either[ResponseException[String, Exception], ModelData]] =
    openApiAuthRequest
      .get(OpenAIEndpoints.retrieveModelEndpoint(modelId))
      .response(asJsonSnake[ModelData])

  /** @param completionBody
    *   Request body
    *
    * Creates a completion for the provided prompt and parameters given in request body. More info:
    * [[https://platform.openai.com/docs/api-reference/completions/create]]
    */
  def createCompletion(completionBody: CompletionsBody): Request[Either[ResponseException[String, Exception], CompletionsResponse]] =
    openApiAuthRequest
      .post(OpenAIEndpoints.CompletionsEndpoint)
      .body(completionBody)
      .response(asJsonSnake[CompletionsResponse])

  /** @param imageCreationBody
    *   Create image request body
    *
    * Creates an image given a prompt in request body. More info: [[https://platform.openai.com/docs/api-reference/images/create]]
    */
  def createImage(imageCreationBody: ImageCreationBody): Request[Either[ResponseException[String, Exception], ImageResponse]] =
    openApiAuthRequest
      .post(OpenAIEndpoints.CreateImageEndpoint)
      .body(imageCreationBody)
      .response(asJsonSnake[ImageResponse])

  /** Creates edited or extended images given an original image and a prompt
    * @param image
    *   JSON Lines image to be edited. <p> Must be a valid PNG file, less than 4MB, and square. If mask is not provided, image must have
    *   transparency, which will be used as the mask
    * @param prompt
    *   A text description of the desired image(s). The maximum length is 1000 characters.
    * @return
    *   An url to edited image.
    */
  def imageEdits(image: File, prompt: String): Request[Either[ResponseException[String, Exception], ImageResponse]] =
    openApiAuthRequest
      .post(OpenAIEndpoints.EditImageEndpoint)
      .multipartBody(
        multipart("prompt", prompt),
        multipartFile("image", image)
      )
      .response(asJsonSnake[ImageResponse])

  /** Creates edited or extended images given an original image and a prompt
    *
    * @param systemPath
<<<<<<< HEAD
    *   SystemPath of the JSON Lines image to be edited. <p> Must be a valid PNG file, less than 4MB, and square. If mask is not provided,
    *   image must have transparency, which will be used as the mask
=======
    *   Path to the JSON Lines image to be edited. <p> Must be a valid PNG file, less than 4MB, and square. If mask is not provided, image
    *   must have transparency, which will be used as the mask
>>>>>>> bcbd24e8
    * @param prompt
    *   A text description of the desired image(s). The maximum length is 1000 characters.
    * @return
    *   An url to edited image.
    */
  def imageEdits(systemPath: String, prompt: String): Request[Either[ResponseException[String, Exception], ImageResponse]] =
    openApiAuthRequest
      .post(OpenAIEndpoints.EditImageEndpoint)
      .multipartBody(
        multipart("prompt", prompt),
        multipartFile("image", Paths.get(systemPath).toFile)
      )
      .response(asJsonSnake[ImageResponse])

  /** Creates edited or extended images given an original image and a prompt
    *
    * @param imageEditsConfig
    *   An instance of the case class ImageEditConfig containing the necessary parameters for editing the image
    *   - image: A file representing the image to be edited.
    *   - prompt: A string describing the desired edits to be made to the image.
    *   - mask: An optional file representing a mask to be applied to the image.
    *   - n: An optional integer specifying the number of edits to be made.
    *   - size: An optional instance of the Size case class representing the desired size of the output image.
    *   - responseFormat: An optional instance of the ResponseFormat case class representing the desired format of the response.
    * @return
    *   An url to edited image.
    */
  def imageEdits(
      imageEditsConfig: ImageEditsConfig
  ): Request[Either[ResponseException[String, Exception], ImageResponse]] =
    openApiAuthRequest
      .post(OpenAIEndpoints.EditImageEndpoint)
      .multipartBody {
        import imageEditsConfig._
        Seq(
          Some(multipartFile("image", image)),
          Some(multipart("prompt", prompt)),
          mask.map(multipartFile("mask", _)),
          n.map(multipart("n", _)),
          size.map(s => multipart("size", s.value)),
          responseFormat.map(format => multipart("response_format", format.value))
        ).flatten
      }
      .response(asJsonSnake[ImageResponse])

  /** Creates variations of a given image
    *
    * @param image
    *   File of the JSON Lines base image. <p> Must be a valid PNG file, less than 4MB, and square.
    * @return
    *   An url to edited image.
    */
  def imageVariations(
      image: File
  ): Request[Either[ResponseException[String, Exception], ImageResponse]] =
    openApiAuthRequest
      .post(OpenAIEndpoints.VariationsImageEndpoint)
      .multipartBody(
        multipartFile("image", image)
      )
      .response(asJsonSnake[ImageResponse])

  /** Creates variations of a given image
    *
    * @param systemPath
    *   SystemPath of the JSON Lines base image. <p> Must be a valid PNG file, less than 4MB, and square.
    * @return
    *   An url to edited image.
    */
  def imageVariations(
      systemPath: String
  ): Request[Either[ResponseException[String, Exception], ImageResponse]] =
    openApiAuthRequest
      .post(OpenAIEndpoints.VariationsImageEndpoint)
      .multipartBody(
        multipartFile("image", Paths.get(systemPath).toFile)
      )
      .response(asJsonSnake[ImageResponse])

  /** Creates variations of a given image
    *
    * @param imageVariationsConfig
    *   An instance of the case class ImageVariationsConfig containing the necessary parameters for the image variation
    *   - image: A file of base image.
    *   - n: An optional integer specifying the number of images to generate.
    *   - size: An optional instance of the Size case class representing the desired size of the output image.
    *   - responseFormat: An optional instance of the ResponseFormat case class representing the desired format of the response.
    *   - user: An optional, unique identifier representing your end-user, which can help OpenAI to monitor and detect abuse.
    * @return
    *   An url to edited image.
    */
  def imageVariations(
      imageVariationsConfig: ImageVariationsConfig
  ): Request[Either[ResponseException[String, Exception], ImageResponse]] =
    openApiAuthRequest
      .post(OpenAIEndpoints.VariationsImageEndpoint)
      .multipartBody {
        import imageVariationsConfig._
        Seq(
          Some(multipartFile("image", image)),
          n.map(multipart("n", _)),
          size.map(s => multipart("size", s.value)),
          responseFormat.map(format => multipart("response_format", format.value)),
          user.map(multipart("user", _))
        ).flatten
      }
      .response(asJsonSnake[ImageResponse])

  /** @param editRequestBody
    *   Edit request body
    *
    * Creates a new edit for provided request body. More info: [[https://platform.openai.com/docs/api-reference/edits/create]]
    */
  def createEdit(editRequestBody: EditBody): Request[Either[ResponseException[String, Exception], EditResponse]] =
    openApiAuthRequest
      .post(OpenAIEndpoints.EditEndpoint)
      .body(editRequestBody)
      .response(asJsonSnake[EditResponse])

  /** @param chatBody
    *   Chat request body
    *
    * Creates a completion for the chat message given in request body. More info:
    * [[https://platform.openai.com/docs/api-reference/chat/create]]
    */
  def createChatCompletion(chatBody: ChatBody): Request[Either[ResponseException[String, Exception], ChatResponse]] =
    openApiAuthRequest
      .post(OpenAIEndpoints.ChatEndpoint)
      .body(chatBody)
      .response(asJsonSnake[ChatResponse])

  /** Fetches all files that belong to the user's organization from [[https://platform.openai.com/docs/api-reference/files]] */
  def getFiles: Request[Either[ResponseException[String, Exception], FilesResponse]] =
    openApiAuthRequest
      .get(OpenAIEndpoints.FilesEndpoint)
      .response(asJsonSnake[FilesResponse])

  /** Upload a file that contains document(s) to be used across various endpoints/features. Currently, the size of all the files uploaded by
    * one organization can be up to 1 GB. Please contact OpenAI if you need to increase the storage limit.
    * @param file
    *   JSON Lines file to be uploaded. <p> If the purpose is set to "fine-tune", each line is a JSON record with "prompt" and "completion"
    *   fields representing your [[https://platform.openai.com/docs/guides/fine-tuning/prepare-training-data training examples]].
    * @param purpose
    *   The intended purpose of the uploaded documents. <p> Use "fine-tune" for Fine-tuning. This allows OpenAI to validate the format of
    *   the uploaded file.
    * @return
    *   Uploaded file's basic information.
    */
  def uploadFile(file: File, purpose: String): Request[Either[ResponseException[String, Exception], FileData]] =
    openApiAuthRequest
      .post(OpenAIEndpoints.FilesEndpoint)
      .multipartBody(
        multipart("purpose", purpose),
        multipartFile("file", file)
      )
      .response(asJsonSnake[FileData])

  /** Upload a file that contains document(s) to be used across various endpoints/features. Currently, the size of all the files uploaded by
    * one organization can be up to 1 GB. Please contact OpenAI if you need to increase the storage limit.
    *
    * @param file
    *   JSON Lines file to be uploaded and the purpose is set to "fine-tune", each line is a JSON record with "prompt" and "completion"
    *   fields representing your [[https://platform.openai.com/docs/guides/fine-tuning/prepare-training-data training examples]].
    * @return
    *   Uploaded file's basic information.
    */
  def uploadFile(file: File): Request[Either[ResponseException[String, Exception], FileData]] =
    openApiAuthRequest
      .post(OpenAIEndpoints.FilesEndpoint)
      .multipartBody(
        multipart("purpose", "fine-tune"),
        multipartFile("file", file)
      )
      .response(asJsonSnake[FileData])

  /** Upload a file that contains document(s) to be used across various endpoints/features. Currently, the size of all the files uploaded by
    * one organization can be up to 1 GB. Please contact OpenAI if you need to increase the storage limit.
    *
    * @param systemPath
    *   Path to the JSON Lines file to be uploaded. <p> If the purpose is set to "fine-tune", each line is a JSON record with "prompt" and
    *   "completion" fields representing your
    *   [[https://platform.openai.com/docs/guides/fine-tuning/prepare-training-data training examples]].
    * @param purpose
    *   The intended purpose of the uploaded documents. <p> Use "fine-tune" for Fine-tuning. This allows OpenAI to validate the format of
    *   the uploaded file.
    * @return
    *   Uploaded file's basic information.
    */
  def uploadFile(systemPath: String, purpose: String): Request[Either[ResponseException[String, Exception], FileData]] =
    openApiAuthRequest
      .post(OpenAIEndpoints.FilesEndpoint)
      .multipartBody(
        multipart("purpose", purpose),
        multipartFile("file", Paths.get(systemPath).toFile)
      )
      .response(asJsonSnake[FileData])

  /** Upload a file that contains document(s) to be used across various endpoints/features. Currently, the size of all the files uploaded by
    * one organization can be up to 1 GB. Please contact OpenAI if you need to increase the storage limit.
    *
    * @param systemPath
    *   Path to the JSON Lines file to be uploaded and the purpose is set to "fine-tune", each line is a JSON record with "prompt" and
    *   "completion" fields representing your
    *   [[https://platform.openai.com/docs/guides/fine-tuning/prepare-training-data training examples]].
    * @return
    *   Uploaded file's basic information.
    */
  def uploadFile(systemPath: String): Request[Either[ResponseException[String, Exception], FileData]] =
    openApiAuthRequest
      .post(OpenAIEndpoints.FilesEndpoint)
      .multipartBody(
        multipart("purpose", "fine-tune"),
        multipartFile("file", Paths.get(systemPath).toFile)
      )
      .response(asJsonSnake[FileData])

  /** @param fileId
    *   The ID of the file to use for this request.
    * @return
    *   Information about deleted file.
    */
  def deleteFile(fileId: String): Request[Either[ResponseException[String, Exception], DeletedFileData]] =
    openApiAuthRequest
      .delete(OpenAIEndpoints.deleteFileEndpoint(fileId))
      .response(asJsonSnake[DeletedFileData])

  /** @param fileId
    *   The ID of the file to use for this request.
    * @return
    *   Returns information about a specific file.
    */
  def retrieveFile(fileId: String): Request[Either[ResponseException[String, Exception], FileData]] =
    openApiAuthRequest
      .get(OpenAIEndpoints.retrieveFileEndpoint(fileId))
      .response(asJsonSnake[FileData])

  /** Transcribes audio into the input language
    *
    * @param file
    *   The audio file to transcribe, in one of these formats: mp3, mp4, mpeg, mpga, m4a, wav, or webm.
    * @param model
    *   ID of the model to use. Only [[whisper-1]] is currently available.
    * @return
    *   Transcription of recorded audio into text.
    */
  def createTranscription(file: File, model: Model): Request[Either[ResponseException[String, Exception], AudioResponse]] =
    openApiAuthRequest
      .post(OpenAIEndpoints.TranscriptionEndpoint)
      .multipartBody(
        multipartFile("file", file),
        multipart("model", model.value)
      )
      .response(asJsonSnake[AudioResponse])

  /** Transcribes audio into the input language
    *
    * @param systemPath
    *   The audio systemPath to transcribe, in one of these formats: mp3, mp4, mpeg, mpga, m4a, wav, or webm.
    * @param model
    *   ID of the model to use. Only [[whisper-1]] is currently available.
    * @return
    *   Transcription of recorded audio into text.
    */
  def createTranscription(systemPath: String, model: Model): Request[Either[ResponseException[String, Exception], AudioResponse]] =
    openApiAuthRequest
      .post(OpenAIEndpoints.TranscriptionEndpoint)
      .multipartBody(
        multipartFile("file", Paths.get(systemPath).toFile),
        multipart("model", model.value)
      )
      .response(asJsonSnake[AudioResponse])

  /** Transcribes audio into the input language
    *
    * @param transcriptionConfig
    *   An instance of the case class TranscriptionConfig containing the necessary parameters for the audio transcription
    *   - file: The audio file to transcribe, in one of these formats: mp3, mp4, mpeg, mpga, m4a, wav, or webm.
    *   - model: ID of the model to use. Only [[whisper-1]] is currently available.
    *   - prompt: An optional text to guide the model's style or continue a previous audio segment. The prompt should match the audio
    *     language.
    *   - responseFormat: An optional instance of the ResponseFormat case class representing the desired format of the response.
    *   - temperature: An optional sampling temperature, between 0 and 1. Higher values like 0.8 will make the output more random, while
    *     lower values like 0.2 will make it more focused and deterministic. If set to 0, the model will use log probability to
    *     automatically increase the temperature until certain thresholds are hit.
    *     - language: An optional language of the input audio. Supplying the input language in ISO-639-1 format will improve accuracy and
    *       latency.
    * @return
    *   An url to edited image.
    */
  def createTranscription(transcriptionConfig: TranscriptionConfig): Request[Either[ResponseException[String, Exception], AudioResponse]] =
    openApiAuthRequest
      .post(OpenAIEndpoints.TranscriptionEndpoint)
      .multipartBody {
        import transcriptionConfig._
        Seq(
          Some(multipartFile("file", file)),
          Some(multipart("model", model.value)),
          prompt.map(multipart("prompt", _)),
          responseFormat.map(format => multipart("response_format", format.value)),
          temperature.map(multipart("temperature", _)),
          language.map(multipart("language", _))
        ).flatten
      }
      .response(asJsonSnake[AudioResponse])

  /** Creates a job that fine-tunes a specified model from a given dataset.
    * @param fineTunesRequestBody
    *   Request body that will be used to create a fine-tune.
    * @return
    *   Details of the enqueued job including job status and the name of the fine-tuned models once complete.
    */
  def createFineTune(
      fineTunesRequestBody: FineTunesRequestBody
  ): Request[Either[ResponseException[String, Exception], FineTuneResponse]] =
    openApiAuthRequest
      .post(OpenAIEndpoints.FineTunesEndpoint)
      .body(fineTunesRequestBody)
      .response(asJsonSnake[FineTuneResponse])

  /** @return
    *   List of your organization's fine-tuning jobs.
    */
  def getFineTunes: Request[Either[ResponseException[String, Exception], GetFineTunesResponse]] =
    openApiAuthRequest
      .get(OpenAIEndpoints.FineTunesEndpoint)
      .response(asJsonSnake[GetFineTunesResponse])

  /** @param fineTuneId
    *   The ID of the fine-tune job.
    * @return
    *   Info about the fine-tune job.
    */
  def retrieveFineTune(fineTuneId: String): Request[Either[ResponseException[String, Exception], FineTuneResponse]] =
    openApiAuthRequest
      .get(OpenAIEndpoints.retrieveFineTuneEndpoint(fineTuneId))
      .response(asJsonSnake[FineTuneResponse])

  private val openApiAuthRequest: PartialRequest[Either[String, String]] = basicRequest.auth
    .bearer(authToken)
}

private object OpenAIEndpoints {
  private val ImageEndpointBase: Uri = uri"https://api.openai.com/v1/images"
  private val AudioEndpoint: Uri = uri"https://api.openai.com/v1/audio/"

  val ChatEndpoint: Uri = uri"https://api.openai.com/v1/chat/completions"
  val CompletionsEndpoint: Uri = uri"https://api.openai.com/v1/completions"
  val CreateImageEndpoint: Uri = ImageEndpointBase.addPath("generations")
  val EditEndpoint: Uri = uri"https://api.openai.com/v1/edits"
  val EditImageEndpoint: Uri = ImageEndpointBase.addPath("edits")
  val FilesEndpoint: Uri = uri"https://api.openai.com/v1/files"
  val FineTunesEndpoint: Uri = uri"https://api.openai.com/v1/fine-tunes"
  val ModelEndpoint: Uri = uri"https://api.openai.com/v1/models"
  val TranscriptionEndpoint: Uri = AudioEndpoint.addPath("transcriptions")
  val VariationsImageEndpoint: Uri = ImageEndpointBase.addPath("variations")

  def deleteFileEndpoint(fileId: String): Uri = FilesEndpoint.addPath(fileId)
  def retrieveFileEndpoint(fileId: String): Uri = FilesEndpoint.addPath(fileId)
  def retrieveFineTuneEndpoint(fineTuneId: String): Uri = FineTunesEndpoint.addPath(fineTuneId)
  def retrieveModelEndpoint(modelId: String): Uri = ModelEndpoint.addPath(modelId)
}<|MERGE_RESOLUTION|>--- conflicted
+++ resolved
@@ -11,12 +11,8 @@
 import sttp.openai.requests.completions.edit.EditRequestResponseData.EditResponse
 import sttp.openai.requests.files.FilesResponseData._
 import sttp.openai.requests.finetunes.FineTunesRequestBody
-<<<<<<< HEAD
-import sttp.openai.requests.finetunes.FineTunesResponseData.{CreateFineTuneResponse, GetFineTunesResponse}
 import sttp.openai.requests.images.variations.ImageVariationsConfig
-=======
 import sttp.openai.requests.finetunes.FineTunesResponseData.{FineTuneResponse, GetFineTunesResponse}
->>>>>>> bcbd24e8
 import sttp.openai.requests.images.ImageResponseData.ImageResponse
 import sttp.openai.requests.images.creation.ImageCreationRequestBody.ImageCreationBody
 import sttp.openai.requests.images.edit.ImageEditsConfig
@@ -90,13 +86,10 @@
   /** Creates edited or extended images given an original image and a prompt
     *
     * @param systemPath
-<<<<<<< HEAD
-    *   SystemPath of the JSON Lines image to be edited. <p> Must be a valid PNG file, less than 4MB, and square. If mask is not provided,
-    *   image must have transparency, which will be used as the mask
-=======
-    *   Path to the JSON Lines image to be edited. <p> Must be a valid PNG file, less than 4MB, and square. If mask is not provided, image
-    *   must have transparency, which will be used as the mask
->>>>>>> bcbd24e8
+    *
+    * SystemPath of the JSON Lines image to be edited. <p> Must be a valid PNG file, less than 4MB, and square. If mask is not provided,
+    * image must have transparency, which will be used as the mask
+    *
     * @param prompt
     *   A text description of the desired image(s). The maximum length is 1000 characters.
     * @return

--- conflicted
+++ resolved
@@ -1,6 +1,6 @@
 package sttp.openai
 
-import sttp.client4.*
+import sttp.client4._
 import sttp.model.Uri
 import sttp.openai.json.SttpUpickleApiExtension.{asJsonSnake, upickleBodySerializerSnake}
 import sttp.openai.requests.completions.CompletionsRequestBody.CompletionsBody
@@ -9,22 +9,17 @@
 import sttp.openai.requests.completions.chat.ChatRequestResponseData.ChatResponse
 import sttp.openai.requests.completions.edit.EditRequestBody.EditBody
 import sttp.openai.requests.completions.edit.EditRequestResponseData.EditResponse
-<<<<<<< HEAD
-import sttp.openai.requests.files.FilesResponseData.*
-import sttp.openai.requests.images.creation.ImageCreationRequestBody.ImageCreationBody
-import sttp.openai.requests.images.edit.ImageEditConfig
-=======
 import sttp.openai.requests.files.FilesResponseData._
 import sttp.openai.requests.finetunes.FineTunesRequestBody
 import sttp.openai.requests.finetunes.FineTunesResponseData.{CreateFineTuneResponse, GetFineTunesResponse}
 import sttp.openai.requests.images.variations.ImageVariationsConfig
->>>>>>> a0eb8a2a
 import sttp.openai.requests.images.ImageResponseData.ImageResponse
 import sttp.openai.requests.images.creation.ImageCreationRequestBody.ImageCreationBody
 import sttp.openai.requests.images.edit.ImageEditsConfig
 import sttp.openai.requests.models.ModelsResponseData.{ModelData, ModelsResponse}
 import sttp.openai.requests.audio.AudioResponseData.AudioResponse
 import sttp.openai.requests.audio.transcriptions.TranscriptionConfig
+import sttp.openai.requests.audio.translations.TranslationConfig
 import sttp.openai.requests.audio.Model
 
 import java.io.File
@@ -333,31 +328,31 @@
   /** Translates audio into into English
     *
     * @param file
-    *   [[java.io.File File]] The audio file to translate, in one of these formats: mp3, mp4, mpeg, mpga, m4a, wav, or webm.
+    *   File The audio file to translate, in one of these formats: mp3, mp4, mpeg, mpga, m4a, wav, or webm.
     * @param model
-    *   [[java.lang.String]] ID of the model to use. Only [[whisper-1]] is currently available.
+    *   ID of the model to use. Only [[whisper-1]] is currently available.
     * @return
     *   Transcription of recorded audio into text.
     */
-  def createTranslation(file: File, model: String): Request[Either[ResponseException[String, Exception], AudioResponse]] =
+  def createTranslation(file: File, model: Model): Request[Either[ResponseException[String, Exception], AudioResponse]] =
     openApiAuthRequest
       .post(OpenAIEndpoints.TranslationEndpoint)
       .multipartBody(
         multipartFile("file", file),
-        multipart("model", model)
+        multipart("model", model.value)
       )
       .response(asJsonSnake[AudioResponse])
 
   /** Translates audio into into English
     *
     * @param systemPath
-    *   [[java.lang.String]] The audio file to transcribe, in one of these formats: mp3, mp4, mpeg, mpga, m4a, wav, or webm.
+    *   The audio systemPath to transcribe, in one of these formats: mp3, mp4, mpeg, mpga, m4a, wav, or webm.
     * @param model
-    *   [[java.lang.String]] ID of the model to use. Only [[whisper-1]] is currently available.
+    *   ID of the model to use. Only [[whisper-1]] is currently available.
     * @return
     *   Transcription of recorded audio into text.
     */
-  def createTranslation(systemPath: String, model: String): Request[Either[ResponseException[String, Exception], AudioResponse]] =
+  def createTranslation(systemPath: String, model: Model): Request[Either[ResponseException[String, Exception], AudioResponse]] =
     openApiAuthRequest
       .post(OpenAIEndpoints.TranslationEndpoint)
       .multipartBody(
@@ -387,7 +382,7 @@
         import translationConfig._
         Seq(
           Some(multipartFile("file", file)),
-          Some(multipart("model", model)),
+          Some(multipart("model", model.value)),
           prompt.map(multipart("prompt", _)),
           responseFormat.map(format => multipart("response_format", format)),
           temperature.map(multipart("temperature", _))

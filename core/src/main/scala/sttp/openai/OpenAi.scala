package sttp.openai

import sttp.client4._
import sttp.model.Uri
import sttp.openai.json.SttpUpickleApiExtension.{asJsonSnake, upickleBodySerializerSnake}
import sttp.openai.requests.completions.CompletionsRequestBody.CompletionsBody
import sttp.openai.requests.completions.CompletionsResponseData.CompletionsResponse
import sttp.openai.requests.completions.chat.ChatRequestBody.ChatBody
import sttp.openai.requests.completions.chat.ChatRequestResponseData.ChatResponse
import sttp.openai.requests.completions.edit.EditRequestBody.EditBody
import sttp.openai.requests.completions.edit.EditRequestResponseData.EditResponse
import sttp.openai.requests.files.FilesResponseData._
import sttp.openai.requests.finetunes.FineTunesRequestBody
import sttp.openai.requests.finetunes.FineTunesResponseData.{CreateFineTuneResponse, GetFineTunesResponse}
import sttp.openai.requests.images.ImageResponseData.ImageResponse
import sttp.openai.requests.images.creation.ImageCreationRequestBody.ImageCreationBody
import sttp.openai.requests.images.edit.ImageEditConfig
import sttp.openai.requests.models.ModelsResponseData.{ModelData, ModelsResponse}

import java.io.File
import java.nio.file.Paths

class OpenAi(authToken: String) {

  /** Fetches all available models from [[https://platform.openai.com/docs/api-reference/models]] */
  def getModels: Request[Either[ResponseException[String, Exception], ModelsResponse]] =
    openApiAuthRequest
      .get(OpenAIEndpoints.ModelEndpoint)
      .response(asJsonSnake[ModelsResponse])

  /** @param modelId
    *   a Model's Id as String
    *
    * Fetches an available model for given modelId from [[https://platform.openai.com/docs/api-reference/models/{modelId}]]
    */
  def retrieveModel(modelId: String): Request[Either[ResponseException[String, Exception], ModelData]] =
    openApiAuthRequest
      .get(OpenAIEndpoints.retrieveModelEndpoint(modelId))
      .response(asJsonSnake[ModelData])

<<<<<<< HEAD
  /** @param completionBody
    *   Request body
    *
    * Creates a completion for the provided prompt and parameters given in request body and send it over to
    * [[https://api.openai.com/v1/completions]]
    */
  def createCompletion(completionBody: CompletionsBody): Request[Either[ResponseException[String, Exception], CompletionsResponse]] =
=======
  /** Fetches all files that belong to the user's organization from [[https://platform.openai.com/docs/api-reference/files]] */
  def getFiles: Request[Either[ResponseException[String, Exception], FilesResponse]] =
    openApiAuthRequest
      .get(OpenAIEndpoints.FilesEndpoint)
      .response(asJsonSnake[FilesResponse])

    /** @param fileId
      *   The ID of the file to use for this request.
      * @return
      *   Information about deleted file.
      */
  def deleteFile(fileId: String): Request[Either[ResponseException[String, Exception], DeletedFileData]] =
>>>>>>> 6546c94a
    openApiAuthRequest
      .post(OpenAIEndpoints.CompletionsEndpoint)
      .body(completionBody)
      .response(asJsonSnake[CompletionsResponse])

  /** @param imageCreationBody
    *   Create image request body
    *
    * Creates an image given a prompt in request body and send it over to [[https://api.openai.com/v1/images/generations]]
    */
  def createImage(imageCreationBody: ImageCreationBody): Request[Either[ResponseException[String, Exception], ImageResponse]] =
    openApiAuthRequest
      .post(OpenAIEndpoints.CreateImageEndpoint)
      .body(imageCreationBody)
      .response(asJsonSnake[ImageResponse])

  /** Creates an edited or extended image given an original image and a prompt
    * @param image
    *   [[java.io.File File]] of the JSON Lines image to be edited. <p> Must be a valid PNG file, less than 4MB, and square. If mask is not
    *   provided, image must have transparency, which will be used as the mask
    * @param prompt
    *   A text description of the desired image(s). The maximum length is 1000 characters.
    * @return
    *   An url to edited image.
    */
  def imageEdit(image: File, prompt: String): Request[Either[ResponseException[String, Exception], ImageResponse]] =
    openApiAuthRequest
      .post(OpenAIEndpoints.EditImageEndpoint)
      .multipartBody(
        multipart("prompt", prompt),
        multipartFile("image", image)
      )
      .response(asJsonSnake[ImageResponse])

  /** Creates an edited or extended image given an original image and a prompt
    *
    * @param systemPath
    *   [[java.lang.String systemPath]] of the JSON Lines image to be edited. <p> Must be a valid PNG file, less than 4MB, and square. If
    *   mask is not provided, image must have transparency, which will be used as the mask
    * @param prompt
    *   A text description of the desired image(s). The maximum length is 1000 characters.
    * @return
    *   An url to edited image.
    */
  def imageEdit(systemPath: String, prompt: String): Request[Either[ResponseException[String, Exception], ImageResponse]] =
    openApiAuthRequest
      .post(OpenAIEndpoints.EditImageEndpoint)
      .multipartBody(
        multipart("prompt", prompt),
        multipartFile("image", Paths.get(systemPath).toFile)
      )
      .response(asJsonSnake[ImageResponse])

  /** Creates an edited or extended image given an original image and a prompt
    *
    * @param imageEditConfig
    *   An instance of the case class ImageEditConfig containing the necessary parameters for editing the image
    *   - image: A file representing the image to be edited.
    *   - prompt: A string describing the desired edits to be made to the image.
    *   - mask: An optional file representing a mask to be applied to the image.
    *   - n: An optional integer specifying the number of edits to be made.
    *   - size: An optional instance of the Size case class representing the desired size of the output image.
    *   - responseFormat: An optional instance of the ResponseFormat case class representing the desired format of the response.
    * @return
    *   An url to edited image.
    */
  def imageEdit(
      imageEditConfig: ImageEditConfig
  ): Request[Either[ResponseException[String, Exception], ImageResponse]] =
    openApiAuthRequest
      .post(OpenAIEndpoints.EditImageEndpoint)
      .multipartBody {
        import imageEditConfig._
        Seq(
          Some(multipartFile("image", image)),
          Some(multipart("prompt", prompt)),
          mask.map(multipartFile("mask", _)),
          n.map(multipart("n", _)),
          size.map(s => multipart("size", s.value)),
          responseFormat.map(format => multipart("response_format", format.value))
        ).flatten
      }
      .response(asJsonSnake[ImageResponse])

  /** @param editRequestBody
    *   Edit request body
    *
    * Creates a new edit for provided request body and send it over to [[https://api.openai.com/v1/chat/completions]]
    */
  def createEdit(editRequestBody: EditBody): Request[Either[ResponseException[String, Exception], EditResponse]] =
    openApiAuthRequest
      .post(OpenAIEndpoints.EditEndpoint)
      .body(editRequestBody)
      .response(asJsonSnake[EditResponse])

  /** @param chatBody
    *   Chat request body
    *
    * Creates a completion for the chat message given in request body and send it over to [[https://api.openai.com/v1/chat/completions]]
    */
  def createChatCompletion(chatBody: ChatBody): Request[Either[ResponseException[String, Exception], ChatResponse]] =
    openApiAuthRequest
      .post(OpenAIEndpoints.ChatEndpoint)
      .body(chatBody)
      .response(asJsonSnake[ChatResponse])

  /** Fetches all files that belong to the user's organization from [[https://platform.openai.com/docs/api-reference/files]] */
  def getFiles: Request[Either[ResponseException[String, Exception], FilesResponse]] =
    openApiAuthRequest
      .get(OpenAIEndpoints.FilesEndpoint)
      .response(asJsonSnake[FilesResponse])

  /** Upload a file that contains document(s) to be used across various endpoints/features. Currently, the size of all the files uploaded by
    * one organization can be up to 1 GB. Please contact OpenAI if you need to increase the storage limit.
    * @param file
    *   [[java.io.File File]] of the JSON Lines file to be uploaded. <p> If the purpose is set to "fine-tune", each line is a JSON record
    *   with "prompt" and "completion" fields representing your
    *   [[https://platform.openai.com/docs/guides/fine-tuning/prepare-training-data training examples]].
    * @param purpose
    *   The intended purpose of the uploaded documents. <p> Use "fine-tune" for Fine-tuning. This allows OpenAI to validate the format of
    *   the uploaded file.
    * @return
    *   Uploaded file's basic information.
    */
  def uploadFile(file: File, purpose: String): Request[Either[ResponseException[String, Exception], FileData]] =
    openApiAuthRequest
      .post(OpenAIEndpoints.FilesEndpoint)
      .multipartBody(
        multipart("purpose", purpose),
        multipartFile("file", file)
      )
      .response(asJsonSnake[FileData])

  /** Upload a file that contains document(s) to be used across various endpoints/features. Currently, the size of all the files uploaded by
    * one organization can be up to 1 GB. Please contact OpenAI if you need to increase the storage limit.
    *
    * @param file
    *   [[java.io.File File]] of the JSON Lines file to be uploaded and the purpose is set to "fine-tune", each line is a JSON record with
    *   "prompt" and "completion" fields representing your
    *   [[https://platform.openai.com/docs/guides/fine-tuning/prepare-training-data training examples]].
    * @return
    *   Uploaded file's basic information.
    */
  def uploadFile(file: File): Request[Either[ResponseException[String, Exception], FileData]] =
    openApiAuthRequest
      .post(OpenAIEndpoints.FilesEndpoint)
      .multipartBody(
        multipart("purpose", "fine-tune"),
        multipartFile("file", file)
      )
      .response(asJsonSnake[FileData])

  /** Upload a file that contains document(s) to be used across various endpoints/features. Currently, the size of all the files uploaded by
    * one organization can be up to 1 GB. Please contact OpenAI if you need to increase the storage limit.
    *
    * @param systemPath
    *   [[java.lang.String systemPath]] of the JSON Lines file to be uploaded. <p> If the purpose is set to "fine-tune", each line is a JSON
    *   record with "prompt" and "completion" fields representing your
    *   [[https://platform.openai.com/docs/guides/fine-tuning/prepare-training-data training examples]].
    * @param purpose
    *   The intended purpose of the uploaded documents. <p> Use "fine-tune" for Fine-tuning. This allows OpenAI to validate the format of
    *   the uploaded file.
    * @return
    *   Uploaded file's basic information.
    */
  def uploadFile(systemPath: String, purpose: String): Request[Either[ResponseException[String, Exception], FileData]] =
    openApiAuthRequest
      .post(OpenAIEndpoints.FilesEndpoint)
      .multipartBody(
        multipart("purpose", purpose),
        multipartFile("file", Paths.get(systemPath).toFile)
      )
      .response(asJsonSnake[FileData])

  /** Upload a file that contains document(s) to be used across various endpoints/features. Currently, the size of all the files uploaded by
    * one organization can be up to 1 GB. Please contact OpenAI if you need to increase the storage limit.
    *
    * @param systemPath
    *   [[java.lang.String systemPath]] of the JSON Lines file to be uploaded and the purpose is set to "fine-tune", each line is a JSON
    *   record with "prompt" and "completion" fields representing your
    *   [[https://platform.openai.com/docs/guides/fine-tuning/prepare-training-data training examples]].
    * @return
    *   Uploaded file's basic information.
    */
  def uploadFile(systemPath: String): Request[Either[ResponseException[String, Exception], FileData]] =
    openApiAuthRequest
      .post(OpenAIEndpoints.FilesEndpoint)
      .multipartBody(
        multipart("purpose", "fine-tune"),
        multipartFile("file", Paths.get(systemPath).toFile)
      )
      .response(asJsonSnake[FileData])

  /** @param fileId
    *   The ID of the file to use for this request.
    * @return
    *   Information about deleted file.
    */
  def deleteFile(fileId: String): Request[Either[ResponseException[String, Exception], DeletedFileData]] =
    openApiAuthRequest
      .delete(OpenAIEndpoints.deleteFileEndpoint(fileId))
      .response(asJsonSnake[DeletedFileData])

  /** @param fileId
    *   The ID of the file to use for this request.
    * @return
    *   Returns information about a specific file.
    */
  def retrieveFile(fileId: String): Request[Either[ResponseException[String, Exception], FileData]] =
    openApiAuthRequest
      .get(OpenAIEndpoints.retrieveFileEndpoint(fileId))
      .response(asJsonSnake[FileData])

  /** Creates a job that fine-tunes a specified model from a given dataset.
    * @param fineTunesRequestBody
    *   Request body that will be used to create a fine-tune.
    * @return
    *   Details of the enqueued job including job status and the name of the fine-tuned models once complete.
    */
  def createFineTune(
      fineTunesRequestBody: FineTunesRequestBody
  ): Request[Either[ResponseException[String, Exception], CreateFineTuneResponse]] =
    openApiAuthRequest
      .post(OpenAIEndpoints.FineTunesEndpoint)
      .body(fineTunesRequestBody)
      .response(asJsonSnake[CreateFineTuneResponse])

  /** @return
    *   List of your organization's fine-tuning jobs.
    */
  def getFineTunes: Request[Either[ResponseException[String, Exception], GetFineTunesResponse]] =
    openApiAuthRequest
      .get(OpenAIEndpoints.FineTunesEndpoint)
      .response(asJsonSnake[GetFineTunesResponse])

  private val openApiAuthRequest: PartialRequest[Either[String, String]] = basicRequest.auth
    .bearer(authToken)
}

private object OpenAIEndpoints {
  private val ImageEndpointBase: Uri = uri"https://api.openai.com/v1/images"

  val ChatEndpoint: Uri = uri"https://api.openai.com/v1/chat/completions"
  val CompletionsEndpoint: Uri = uri"https://api.openai.com/v1/completions"
  val CreateImageEndpoint: Uri = ImageEndpointBase.addPath("generations")
  val EditEndpoint: Uri = uri"https://api.openai.com/v1/edits"
  val EditImageEndpoint: Uri = ImageEndpointBase.addPath("edits")
  val FilesEndpoint: Uri = uri"https://api.openai.com/v1/files"
  val FineTunesEndpoint: Uri = uri"https://api.openai.com/v1/fine-tunes"
  val ModelEndpoint: Uri = uri"https://api.openai.com/v1/models"
  val VariationsImageEndpoint: Uri = ImageEndpointBase.addPath("variations")

  def deleteFileEndpoint(fileId: String): Uri = FilesEndpoint.addPath(fileId)
  def retrieveFileEndpoint(fileId: String): Uri = FilesEndpoint.addPath(fileId)
  def retrieveModelEndpoint(modelId: String): Uri = ModelEndpoint.addPath(modelId)
}<|MERGE_RESOLUTION|>--- conflicted
+++ resolved
@@ -38,28 +38,13 @@
       .get(OpenAIEndpoints.retrieveModelEndpoint(modelId))
       .response(asJsonSnake[ModelData])
 
-<<<<<<< HEAD
   /** @param completionBody
     *   Request body
     *
-    * Creates a completion for the provided prompt and parameters given in request body and send it over to
-    * [[https://api.openai.com/v1/completions]]
+    * Creates a completion for the provided prompt and parameters given in request body. More info:
+    * [[https://platform.openai.com/docs/api-reference/completions/create]]
     */
   def createCompletion(completionBody: CompletionsBody): Request[Either[ResponseException[String, Exception], CompletionsResponse]] =
-=======
-  /** Fetches all files that belong to the user's organization from [[https://platform.openai.com/docs/api-reference/files]] */
-  def getFiles: Request[Either[ResponseException[String, Exception], FilesResponse]] =
-    openApiAuthRequest
-      .get(OpenAIEndpoints.FilesEndpoint)
-      .response(asJsonSnake[FilesResponse])
-
-    /** @param fileId
-      *   The ID of the file to use for this request.
-      * @return
-      *   Information about deleted file.
-      */
-  def deleteFile(fileId: String): Request[Either[ResponseException[String, Exception], DeletedFileData]] =
->>>>>>> 6546c94a
     openApiAuthRequest
       .post(OpenAIEndpoints.CompletionsEndpoint)
       .body(completionBody)
@@ -68,7 +53,7 @@
   /** @param imageCreationBody
     *   Create image request body
     *
-    * Creates an image given a prompt in request body and send it over to [[https://api.openai.com/v1/images/generations]]
+    * Creates an image given a prompt in request body. More info: [[https://platform.openai.com/docs/api-reference/images/create]]
     */
   def createImage(imageCreationBody: ImageCreationBody): Request[Either[ResponseException[String, Exception], ImageResponse]] =
     openApiAuthRequest
@@ -78,7 +63,7 @@
 
   /** Creates an edited or extended image given an original image and a prompt
     * @param image
-    *   [[java.io.File File]] of the JSON Lines image to be edited. <p> Must be a valid PNG file, less than 4MB, and square. If mask is not
+    *   JSON Lines image to be edited. <p> Must be a valid PNG file, less than 4MB, and square. If mask is not
     *   provided, image must have transparency, which will be used as the mask
     * @param prompt
     *   A text description of the desired image(s). The maximum length is 1000 characters.
@@ -97,7 +82,7 @@
   /** Creates an edited or extended image given an original image and a prompt
     *
     * @param systemPath
-    *   [[java.lang.String systemPath]] of the JSON Lines image to be edited. <p> Must be a valid PNG file, less than 4MB, and square. If
+    *   Path to the JSON Lines image to be edited. <p> Must be a valid PNG file, less than 4MB, and square. If
     *   mask is not provided, image must have transparency, which will be used as the mask
     * @param prompt
     *   A text description of the desired image(s). The maximum length is 1000 characters.
@@ -147,7 +132,7 @@
   /** @param editRequestBody
     *   Edit request body
     *
-    * Creates a new edit for provided request body and send it over to [[https://api.openai.com/v1/chat/completions]]
+    * Creates a new edit for provided request body. More info: [[https://platform.openai.com/docs/api-reference/edits/create]]
     */
   def createEdit(editRequestBody: EditBody): Request[Either[ResponseException[String, Exception], EditResponse]] =
     openApiAuthRequest
@@ -158,7 +143,7 @@
   /** @param chatBody
     *   Chat request body
     *
-    * Creates a completion for the chat message given in request body and send it over to [[https://api.openai.com/v1/chat/completions]]
+    * Creates a completion for the chat message given in request body. More info: [[https://platform.openai.com/docs/api-reference/chat/create]]
     */
   def createChatCompletion(chatBody: ChatBody): Request[Either[ResponseException[String, Exception], ChatResponse]] =
     openApiAuthRequest
@@ -175,7 +160,7 @@
   /** Upload a file that contains document(s) to be used across various endpoints/features. Currently, the size of all the files uploaded by
     * one organization can be up to 1 GB. Please contact OpenAI if you need to increase the storage limit.
     * @param file
-    *   [[java.io.File File]] of the JSON Lines file to be uploaded. <p> If the purpose is set to "fine-tune", each line is a JSON record
+    *   JSON Lines file to be uploaded. <p> If the purpose is set to "fine-tune", each line is a JSON record
     *   with "prompt" and "completion" fields representing your
     *   [[https://platform.openai.com/docs/guides/fine-tuning/prepare-training-data training examples]].
     * @param purpose
@@ -197,7 +182,7 @@
     * one organization can be up to 1 GB. Please contact OpenAI if you need to increase the storage limit.
     *
     * @param file
-    *   [[java.io.File File]] of the JSON Lines file to be uploaded and the purpose is set to "fine-tune", each line is a JSON record with
+    *   JSON Lines file to be uploaded and the purpose is set to "fine-tune", each line is a JSON record with
     *   "prompt" and "completion" fields representing your
     *   [[https://platform.openai.com/docs/guides/fine-tuning/prepare-training-data training examples]].
     * @return
@@ -216,7 +201,7 @@
     * one organization can be up to 1 GB. Please contact OpenAI if you need to increase the storage limit.
     *
     * @param systemPath
-    *   [[java.lang.String systemPath]] of the JSON Lines file to be uploaded. <p> If the purpose is set to "fine-tune", each line is a JSON
+    *   Path to the JSON Lines file to be uploaded. <p> If the purpose is set to "fine-tune", each line is a JSON
     *   record with "prompt" and "completion" fields representing your
     *   [[https://platform.openai.com/docs/guides/fine-tuning/prepare-training-data training examples]].
     * @param purpose
@@ -238,7 +223,7 @@
     * one organization can be up to 1 GB. Please contact OpenAI if you need to increase the storage limit.
     *
     * @param systemPath
-    *   [[java.lang.String systemPath]] of the JSON Lines file to be uploaded and the purpose is set to "fine-tune", each line is a JSON
+    *   Path to the JSON Lines file to be uploaded and the purpose is set to "fine-tune", each line is a JSON
     *   record with "prompt" and "completion" fields representing your
     *   [[https://platform.openai.com/docs/guides/fine-tuning/prepare-training-data training examples]].
     * @return

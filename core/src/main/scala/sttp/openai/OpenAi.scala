--- conflicted
+++ resolved
@@ -9,17 +9,13 @@
 import sttp.openai.requests.completions.chat.ChatRequestResponseData.ChatResponse
 import sttp.openai.requests.completions.edit.EditRequestBody.EditBody
 import sttp.openai.requests.completions.edit.EditRequestResponseData.EditResponse
-<<<<<<< HEAD
-import sttp.openai.requests.embeddings.EmbeddingsRequestBody.EmbeddingsBody
-import sttp.openai.requests.embeddings.EmbeddingsResponseBody.EmbeddingResponse
-import sttp.openai.requests.files.FilesResponseData._
-=======
 import sttp.openai.requests.files.FilesResponseData.{DeletedFileData, FileData, FilesResponse}
 import sttp.openai.requests.finetunes.FineTunesRequestBody
 import sttp.openai.requests.finetunes.FineTunesResponseData.{CreateFineTuneResponse, GetFineTunesResponse}
 import sttp.openai.requests.images.ImageCreationRequestBody.ImageCreationBody
 import sttp.openai.requests.images.ImageCreationResponseData.ImageCreationResponse
->>>>>>> 167e60a3
+import sttp.openai.requests.embeddings.EmbeddingsRequestBody.EmbeddingsBody
+import sttp.openai.requests.embeddings.EmbeddingsResponseBody.EmbeddingResponse
 import sttp.openai.requests.models.ModelsResponseData.{ModelData, ModelsResponse}
 
 class OpenAi(authToken: String) {
@@ -111,18 +107,6 @@
       .get(OpenAIEndpoints.retrieveFileEndpoint(fileId))
       .response(asJsonSnake[FileData])
 
-<<<<<<< HEAD
-  /** @param embeddingsBody
-    *   Embeddings request body.
-    * @return
-    *   An embedding vector representing the input text.
-    */
-  def createEmbeddings(embeddingsBody: EmbeddingsBody) =
-    openApiAuthRequest
-      .post(OpenAIEndpoints.EmbeddingsEndpoint)
-      .body(embeddingsBody)
-      .response(asJsonSnake[EmbeddingResponse])
-=======
   /** Creates a job that fine-tunes a specified model from a given dataset.
     * @param fineTunesRequestBody
     *   Request body that will be used to create a fine-tune.
@@ -144,7 +128,17 @@
     openApiAuthRequest
       .get(OpenAIEndpoints.FineTunesEndpoint)
       .response(asJsonSnake[GetFineTunesResponse])
->>>>>>> 167e60a3
+
+  /** @param embeddingsBody
+    *   Embeddings request body.
+    * @return
+    *   An embedding vector representing the input text.
+    */
+  def createEmbeddings(embeddingsBody: EmbeddingsBody) =
+    openApiAuthRequest
+      .post(OpenAIEndpoints.EmbeddingsEndpoint)
+      .body(embeddingsBody)
+      .response(asJsonSnake[EmbeddingResponse])
 
   private val openApiAuthRequest: PartialRequest[Either[String, String]] = basicRequest.auth
     .bearer(authToken)
@@ -157,11 +151,8 @@
   val CompletionsEndpoint: Uri = uri"https://api.openai.com/v1/completions"
   val CreateImageEndpoint: Uri = ImageEndpointBase.addPath("generations")
   val EditEndpoint: Uri = uri"https://api.openai.com/v1/edits"
-<<<<<<< HEAD
   val EmbeddingsEndpoint: Uri = uri"https://api.openai.com/v1/embeddings"
-=======
   val EditImageEndpoint: Uri = ImageEndpointBase.addPath("edits")
->>>>>>> 167e60a3
   val FilesEndpoint: Uri = uri"https://api.openai.com/v1/files"
   val FineTunesEndpoint: Uri = uri"https://api.openai.com/v1/fine-tunes"
   val ModelEndpoint: Uri = uri"https://api.openai.com/v1/models"

--- conflicted
+++ resolved
@@ -67,8 +67,8 @@
 
   /** Creates edited or extended images given an original image and a prompt
     * @param image
-    *   JSON Lines image to be edited. <p> Must be a valid PNG file, less than 4MB, and square. If mask is not
-    *   provided, image must have transparency, which will be used as the mask
+    *   JSON Lines image to be edited. <p> Must be a valid PNG file, less than 4MB, and square. If mask is not provided, image must have
+    *   transparency, which will be used as the mask
     * @param prompt
     *   A text description of the desired image(s). The maximum length is 1000 characters.
     * @return
@@ -86,13 +86,8 @@
   /** Creates edited or extended images given an original image and a prompt
     *
     * @param systemPath
-<<<<<<< HEAD
     *   SystemPath of the JSON Lines image to be edited. <p> Must be a valid PNG file, less than 4MB, and square. If mask is not provided,
     *   image must have transparency, which will be used as the mask
-=======
-    *   Path to the JSON Lines image to be edited. <p> Must be a valid PNG file, less than 4MB, and square. If
-    *   mask is not provided, image must have transparency, which will be used as the mask
->>>>>>> c18c0948
     * @param prompt
     *   A text description of the desired image(s). The maximum length is 1000 characters.
     * @return
@@ -215,7 +210,8 @@
   /** @param chatBody
     *   Chat request body
     *
-    * Creates a completion for the chat message given in request body. More info: [[https://platform.openai.com/docs/api-reference/chat/create]]
+    * Creates a completion for the chat message given in request body. More info:
+    * [[https://platform.openai.com/docs/api-reference/chat/create]]
     */
   def createChatCompletion(chatBody: ChatBody): Request[Either[ResponseException[String, Exception], ChatResponse]] =
     openApiAuthRequest
@@ -232,8 +228,47 @@
   /** Upload a file that contains document(s) to be used across various endpoints/features. Currently, the size of all the files uploaded by
     * one organization can be up to 1 GB. Please contact OpenAI if you need to increase the storage limit.
     * @param file
-    *   JSON Lines file to be uploaded. <p> If the purpose is set to "fine-tune", each line is a JSON record
-    *   with "prompt" and "completion" fields representing your
+    *   JSON Lines file to be uploaded. <p> If the purpose is set to "fine-tune", each line is a JSON record with "prompt" and "completion"
+    *   fields representing your [[https://platform.openai.com/docs/guides/fine-tuning/prepare-training-data training examples]].
+    * @param purpose
+    *   The intended purpose of the uploaded documents. <p> Use "fine-tune" for Fine-tuning. This allows OpenAI to validate the format of
+    *   the uploaded file.
+    * @return
+    *   Uploaded file's basic information.
+    */
+  def uploadFile(file: File, purpose: String): Request[Either[ResponseException[String, Exception], FileData]] =
+    openApiAuthRequest
+      .post(OpenAIEndpoints.FilesEndpoint)
+      .multipartBody(
+        multipart("purpose", purpose),
+        multipartFile("file", file)
+      )
+      .response(asJsonSnake[FileData])
+
+  /** Upload a file that contains document(s) to be used across various endpoints/features. Currently, the size of all the files uploaded by
+    * one organization can be up to 1 GB. Please contact OpenAI if you need to increase the storage limit.
+    *
+    * @param file
+    *   JSON Lines file to be uploaded and the purpose is set to "fine-tune", each line is a JSON record with "prompt" and "completion"
+    *   fields representing your [[https://platform.openai.com/docs/guides/fine-tuning/prepare-training-data training examples]].
+    * @return
+    *   Uploaded file's basic information.
+    */
+  def uploadFile(file: File): Request[Either[ResponseException[String, Exception], FileData]] =
+    openApiAuthRequest
+      .post(OpenAIEndpoints.FilesEndpoint)
+      .multipartBody(
+        multipart("purpose", "fine-tune"),
+        multipartFile("file", file)
+      )
+      .response(asJsonSnake[FileData])
+
+  /** Upload a file that contains document(s) to be used across various endpoints/features. Currently, the size of all the files uploaded by
+    * one organization can be up to 1 GB. Please contact OpenAI if you need to increase the storage limit.
+    *
+    * @param systemPath
+    *   Path to the JSON Lines file to be uploaded. <p> If the purpose is set to "fine-tune", each line is a JSON record with "prompt" and
+    *   "completion" fields representing your
     *   [[https://platform.openai.com/docs/guides/fine-tuning/prepare-training-data training examples]].
     * @param purpose
     *   The intended purpose of the uploaded documents. <p> Use "fine-tune" for Fine-tuning. This allows OpenAI to validate the format of
@@ -241,62 +276,21 @@
     * @return
     *   Uploaded file's basic information.
     */
-  def uploadFile(file: File, purpose: String): Request[Either[ResponseException[String, Exception], FileData]] =
+  def uploadFile(systemPath: String, purpose: String): Request[Either[ResponseException[String, Exception], FileData]] =
     openApiAuthRequest
       .post(OpenAIEndpoints.FilesEndpoint)
       .multipartBody(
         multipart("purpose", purpose),
-        multipartFile("file", file)
+        multipartFile("file", Paths.get(systemPath).toFile)
       )
       .response(asJsonSnake[FileData])
 
   /** Upload a file that contains document(s) to be used across various endpoints/features. Currently, the size of all the files uploaded by
     * one organization can be up to 1 GB. Please contact OpenAI if you need to increase the storage limit.
     *
-    * @param file
-    *   JSON Lines file to be uploaded and the purpose is set to "fine-tune", each line is a JSON record with
-    *   "prompt" and "completion" fields representing your
-    *   [[https://platform.openai.com/docs/guides/fine-tuning/prepare-training-data training examples]].
-    * @return
-    *   Uploaded file's basic information.
-    */
-  def uploadFile(file: File): Request[Either[ResponseException[String, Exception], FileData]] =
-    openApiAuthRequest
-      .post(OpenAIEndpoints.FilesEndpoint)
-      .multipartBody(
-        multipart("purpose", "fine-tune"),
-        multipartFile("file", file)
-      )
-      .response(asJsonSnake[FileData])
-
-  /** Upload a file that contains document(s) to be used across various endpoints/features. Currently, the size of all the files uploaded by
-    * one organization can be up to 1 GB. Please contact OpenAI if you need to increase the storage limit.
-    *
     * @param systemPath
-    *   Path to the JSON Lines file to be uploaded. <p> If the purpose is set to "fine-tune", each line is a JSON
-    *   record with "prompt" and "completion" fields representing your
-    *   [[https://platform.openai.com/docs/guides/fine-tuning/prepare-training-data training examples]].
-    * @param purpose
-    *   The intended purpose of the uploaded documents. <p> Use "fine-tune" for Fine-tuning. This allows OpenAI to validate the format of
-    *   the uploaded file.
-    * @return
-    *   Uploaded file's basic information.
-    */
-  def uploadFile(systemPath: String, purpose: String): Request[Either[ResponseException[String, Exception], FileData]] =
-    openApiAuthRequest
-      .post(OpenAIEndpoints.FilesEndpoint)
-      .multipartBody(
-        multipart("purpose", purpose),
-        multipartFile("file", Paths.get(systemPath).toFile)
-      )
-      .response(asJsonSnake[FileData])
-
-  /** Upload a file that contains document(s) to be used across various endpoints/features. Currently, the size of all the files uploaded by
-    * one organization can be up to 1 GB. Please contact OpenAI if you need to increase the storage limit.
-    *
-    * @param systemPath
-    *   Path to the JSON Lines file to be uploaded and the purpose is set to "fine-tune", each line is a JSON
-    *   record with "prompt" and "completion" fields representing your
+    *   Path to the JSON Lines file to be uploaded and the purpose is set to "fine-tune", each line is a JSON record with "prompt" and
+    *   "completion" fields representing your
     *   [[https://platform.openai.com/docs/guides/fine-tuning/prepare-training-data training examples]].
     * @return
     *   Uploaded file's basic information.

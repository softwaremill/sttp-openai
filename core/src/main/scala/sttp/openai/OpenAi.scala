package sttp.openai

import sttp.client4._
import sttp.model.Uri
import sttp.openai.requests.models.ModelsResponseData.{ModelData, ModelsResponse}
import sttp.openai.json.SttpUpickleApiExtension.asJsonSnake
import sttp.openai.requests.completions.CompletionsRequestBody.CompletionsBody
import sttp.openai.json.SttpUpickleApiExtension.upickleBodySerializerSnake
import sttp.openai.requests.completions.CompletionsResponseData.CompletionsResponse
import sttp.openai.requests.files.FilesResponseData._

class OpenAi(authToken: String) {

  /** Fetches all available models from [[https://platform.openai.com/docs/api-reference/models]] */
  def getModels: Request[Either[ResponseException[String, Exception], ModelsResponse]] =
    openApiAuthRequest
      .get(OpenAIEndpoints.ModelEndpoint)
      .response(asJsonSnake[ModelsResponse])

  /** @param completionBody
    *   Request body
    *
    * Creates a completion for the provided prompt and parameters given in request body and send it over to
    * [[https://api.openai.com/v1/completions]]
    */
  def createCompletion(completionBody: CompletionsBody): Request[Either[ResponseException[String, Exception], CompletionsResponse]] =
    openApiAuthRequest
      .post(OpenAIEndpoints.CompletionsEndpoint)
      .body(completionBody)
      .response(asJsonSnake[CompletionsResponse])

  /** @param modelId
    *   a Model's Id as String
    *
    * Fetches an available model for given modelId from [[https://platform.openai.com/docs/api-reference/models/{modelId}]]
    */
  def retrieveModel(modelId: String): Request[Either[ResponseException[String, Exception], ModelData]] =
    openApiAuthRequest
      .get(OpenAIEndpoints.retrieveModelEndpoint(modelId))
      .response(asJsonSnake[ModelData])

  /** Fetches all files that belong to the user's organization from [[https://platform.openai.com/docs/api-reference/files]] */
  def getFiles: Request[Either[ResponseException[String, Exception], FilesResponse]] =
    openApiAuthRequest
      .get(OpenAIEndpoints.FilesEndpoint)
      .response(asJsonSnake[FilesResponse])

  /** @param fileId
    *   The ID of the file to use for this request.
    * @return
    *   Returns information about a specific file.
    */
  def retrieveFile(fileId: String): Request[Either[ResponseException[String, Exception], FileData]] =
    openApiAuthRequest
      .get(OpenAIEndpoints.retrieveFileEndpoint(fileId))
      .response(asJsonSnake[FileData])

  private val openApiAuthRequest: PartialRequest[Either[String, String]] = basicRequest.auth
    .bearer(authToken)
}

private object OpenAIEndpoints {
  val CompletionsEndpoint: Uri = uri"https://api.openai.com/v1/completions"
  val FilesEndpoint: Uri = uri"https://api.openai.com/v1/files"
  val ModelEndpoint: Uri = uri"https://api.openai.com/v1/models"
<<<<<<< HEAD
  def retrieveFileEndpoint(fileId: String): Uri = FilesEndpoint.addPath(fileId)
=======
>>>>>>> 41e70a7d
  def retrieveModelEndpoint(modelId: String): Uri = ModelEndpoint.addPath(modelId)
}<|MERGE_RESOLUTION|>--- conflicted
+++ resolved
@@ -63,9 +63,6 @@
   val CompletionsEndpoint: Uri = uri"https://api.openai.com/v1/completions"
   val FilesEndpoint: Uri = uri"https://api.openai.com/v1/files"
   val ModelEndpoint: Uri = uri"https://api.openai.com/v1/models"
-<<<<<<< HEAD
   def retrieveFileEndpoint(fileId: String): Uri = FilesEndpoint.addPath(fileId)
-=======
->>>>>>> 41e70a7d
   def retrieveModelEndpoint(modelId: String): Uri = ModelEndpoint.addPath(modelId)
 }
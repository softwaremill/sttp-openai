--- conflicted
+++ resolved
@@ -48,7 +48,6 @@
       .get(OpenAIEndpoints.FilesEndpoint)
       .response(asJsonSnake[FilesResponse])
 
-<<<<<<< HEAD
   /** @param fileId
     *   The ID of the file to use for this request.
     * @return
@@ -58,7 +57,7 @@
     openApiAuthRequest
       .delete(OpenAIEndpoints.deleteFileEndpoint(fileId))
       .response(asJsonSnake[DeletedFileData])
-=======
+
   /** @param editRequestBody
     *   Edit request body
     *
@@ -90,7 +89,6 @@
     openApiAuthRequest
       .get(OpenAIEndpoints.retrieveFileEndpoint(fileId))
       .response(asJsonSnake[FileData])
->>>>>>> 818a6b97
 
   private val openApiAuthRequest: PartialRequest[Either[String, String]] = basicRequest.auth
     .bearer(authToken)
@@ -102,11 +100,7 @@
   val EditEndpoint: Uri = uri"https://api.openai.com/v1/edits"
   val FilesEndpoint: Uri = uri"https://api.openai.com/v1/files"
   val ModelEndpoint: Uri = uri"https://api.openai.com/v1/models"
-<<<<<<< HEAD
   def deleteFileEndpoint(fileId: String): Uri = FilesEndpoint.addPath(fileId)
-=======
-
   def retrieveFileEndpoint(fileId: String): Uri = FilesEndpoint.addPath(fileId)
->>>>>>> 818a6b97
   def retrieveModelEndpoint(modelId: String): Uri = ModelEndpoint.addPath(modelId)
 }
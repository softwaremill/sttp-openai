--- conflicted
+++ resolved
@@ -23,6 +23,16 @@
       .get(OpenAIEndpoints.ModelEndpoint)
       .response(asJsonSnake[ModelsResponse])
 
+  /** @param modelId
+    *   a Model's Id as String
+    *
+    * Fetches an available model for given modelId from [[https://platform.openai.com/docs/api-reference/models/{modelId}]]
+    */
+  def retrieveModel(modelId: String): Request[Either[ResponseException[String, Exception], ModelData]] =
+    openApiAuthRequest
+      .get(OpenAIEndpoints.retrieveModelEndpoint(modelId))
+      .response(asJsonSnake[ModelData])
+
   /** @param completionBody
     *   Request body
     *
@@ -35,15 +45,27 @@
       .body(completionBody)
       .response(asJsonSnake[CompletionsResponse])
 
-  /** @param modelId
-    *   a Model's Id as String
+  /** @param editRequestBody
+    *   Edit request body
     *
-    * Fetches an available model for given modelId from [[https://platform.openai.com/docs/api-reference/models/{modelId}]]
+    * Creates a new edit for provided request body and send it over to [[https://api.openai.com/v1/chat/completions]]
     */
-  def retrieveModel(modelId: String): Request[Either[ResponseException[String, Exception], ModelData]] =
+  def createEdit(editRequestBody: EditBody): Request[Either[ResponseException[String, Exception], EditResponse]] =
     openApiAuthRequest
-      .get(OpenAIEndpoints.retrieveModelEndpoint(modelId))
-      .response(asJsonSnake[ModelData])
+      .post(OpenAIEndpoints.EditEndpoint)
+      .body(editRequestBody)
+      .response(asJsonSnake[EditResponse])
+
+  /** @param chatBody
+    *   Chat request body
+    *
+    * Creates a completion for the chat message given in request body and send it over to [[https://api.openai.com/v1/chat/completions]]
+    */
+  def createChatCompletion(chatBody: ChatBody): Request[Either[ResponseException[String, Exception], ChatResponse]] =
+    openApiAuthRequest
+      .post(OpenAIEndpoints.ChatEndpoint)
+      .body(chatBody)
+      .response(asJsonSnake[ChatResponse])
 
   /** Fetches all files that belong to the user's organization from [[https://platform.openai.com/docs/api-reference/files]] */
   def getFiles: Request[Either[ResponseException[String, Exception], FilesResponse]] =
@@ -51,7 +73,6 @@
       .get(OpenAIEndpoints.FilesEndpoint)
       .response(asJsonSnake[FilesResponse])
 
-<<<<<<< HEAD
   /** Upload a file that contains document(s) to be used across various endpoints/features. Currently, the size of all the files uploaded by
     * one organization can be up to 1 GB. Please contact OpenAI if you need to increase the storage limit.
     * @param file
@@ -131,7 +152,8 @@
         multipart("purpose", "fine-tune"),
         multipartFile("file", Paths.get(systemPath).toFile)
       )
-=======
+      .response(asJsonSnake[FileData])
+
   /** @param fileId
     *   The ID of the file to use for this request.
     * @return
@@ -142,28 +164,6 @@
       .delete(OpenAIEndpoints.deleteFileEndpoint(fileId))
       .response(asJsonSnake[DeletedFileData])
 
-  /** @param editRequestBody
-    *   Edit request body
-    *
-    * Creates a new edit for provided request body and send it over to [[https://api.openai.com/v1/chat/completions]]
-    */
-  def createEdit(editRequestBody: EditBody): Request[Either[ResponseException[String, Exception], EditResponse]] =
-    openApiAuthRequest
-      .post(OpenAIEndpoints.EditEndpoint)
-      .body(editRequestBody)
-      .response(asJsonSnake[EditResponse])
-
-  /** @param chatBody
-    *   Chat request body
-    *
-    * Creates a completion for the chat message given in request body and send it over to [[https://api.openai.com/v1/chat/completions]]
-    */
-  def createChatCompletion(chatBody: ChatBody): Request[Either[ResponseException[String, Exception], ChatResponse]] =
-    openApiAuthRequest
-      .post(OpenAIEndpoints.ChatEndpoint)
-      .body(chatBody)
-      .response(asJsonSnake[ChatResponse])
-
   /** @param fileId
     *   The ID of the file to use for this request.
     * @return
@@ -172,7 +172,6 @@
   def retrieveFile(fileId: String): Request[Either[ResponseException[String, Exception], FileData]] =
     openApiAuthRequest
       .get(OpenAIEndpoints.retrieveFileEndpoint(fileId))
->>>>>>> 5a609ee1
       .response(asJsonSnake[FileData])
 
   private val openApiAuthRequest: PartialRequest[Either[String, String]] = basicRequest.auth

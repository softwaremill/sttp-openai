--- conflicted
+++ resolved
@@ -10,14 +10,9 @@
 import sttp.openai.requests.completions.edit.EditRequestBody.EditBody
 import sttp.openai.requests.completions.edit.EditRequestResponseData.EditResponse
 import sttp.openai.requests.files.FilesResponseData._
-<<<<<<< HEAD
 import sttp.openai.requests.images.creation.ImageCreationRequestBody.ImageCreationBody
 import sttp.openai.requests.images.edit.ImageEditConfig
 import sttp.openai.requests.images.ImageResponseData.ImageResponse
-=======
-import sttp.openai.requests.images.ImageCreationRequestBody.ImageCreationBody
-import sttp.openai.requests.images.ImageCreationResponseData.ImageCreationResponse
->>>>>>> a6ec44e3
 import sttp.openai.requests.models.ModelsResponseData.{ModelData, ModelsResponse}
 
 import java.io.File
@@ -59,8 +54,6 @@
       .get(OpenAIEndpoints.FilesEndpoint)
       .response(asJsonSnake[FilesResponse])
 
-<<<<<<< HEAD
-=======
     /** @param fileId
       *   The ID of the file to use for this request.
       * @return
@@ -71,13 +64,11 @@
       .delete(OpenAIEndpoints.deleteFileEndpoint(fileId))
       .response(asJsonSnake[DeletedFileData])
 
->>>>>>> a6ec44e3
   /** @param imageCreationBody
     *   Create image request body
     *
     * Creates an image given a prompt in request body and send it over to [[https://api.openai.com/v1/images/generations]]
     */
-<<<<<<< HEAD
   def createImage(imageCreationBody: ImageCreationBody): Request[Either[ResponseException[String, Exception], ImageResponse]] =
     openApiAuthRequest
       .post(OpenAIEndpoints.CreateImageEndpoint)
@@ -151,13 +142,6 @@
         ).flatten
       }
       .response(asJsonSnake[ImageResponse])
-=======
-  def createImage(imageCreationBody: ImageCreationBody): Request[Either[ResponseException[String, Exception], ImageCreationResponse]] =
-    openApiAuthRequest
-      .post(OpenAIEndpoints.CreateImageEndpoint)
-      .body(imageCreationBody)
-      .response(asJsonSnake[ImageCreationResponse])
->>>>>>> a6ec44e3
 
   /** @param editRequestBody
     *   Edit request body

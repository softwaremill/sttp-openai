--- conflicted
+++ resolved
@@ -35,7 +35,6 @@
     givenResponse.value shouldBe expectedResponse
   }
 
-<<<<<<< HEAD
   "Given upload file response as Json" should "be properly deserialized to case class" in {
     // given
     val singleFileJsonResponse = fixtures.FilesResponse.singleFileJsonResponse
@@ -53,7 +52,11 @@
 
     // when
     val givenResponse: Either[Exception, FileData] = SttpUpickleApiExtension.deserializeJsonSnake[FileData].apply(singleFileJsonResponse)
-=======
+
+    // then
+    givenResponse.value shouldBe expectedResponse
+  }
+
   "Given delete file response as Json" should "be properly deserialized to case class" in {
     // given
     val listFilesResponse = fixtures.FilesResponse.deleteFileJsonResponse
@@ -87,7 +90,6 @@
 
     // when
     val givenResponse: Either[Exception, FileData] = SttpUpickleApiExtension.deserializeJsonSnake[FileData].apply(retrieveFileJsonResponse)
->>>>>>> 5a609ee1
 
     // then
     givenResponse.value shouldBe expectedResponse

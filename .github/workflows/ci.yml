name: CI
on:
  pull_request:
    branches: ['**']
  push:
    branches: ['**']
    tags: [v*]
jobs:
  ci:
    # run on 1) push, 2) external PRs, 3) softwaremill-ci PRs
    # do not run on internal, non-steward PRs since those will be run by push to branch
    if: |
      github.event_name == 'push' || 
      github.event.pull_request.head.repo.full_name != github.repository ||
      github.event.pull_request.user.login == 'softwaremill-ci'
    runs-on: ubuntu-22.04
    steps:
    - name: Checkout
<<<<<<< HEAD
      uses: actions/checkout@v2
    - name: Set up JDK
      uses: actions/setup-java@v4
      with:
        distribution: 'temurin'
        cache: 'sbt'
        java-version: 21
    - name: Cache sbt
      uses: actions/cache@v2
=======
      uses: actions/checkout@v4
    - name: Set up JDK
      uses: actions/setup-java@v4
>>>>>>> 70138382
      with:
        distribution: 'zulu'
        java-version: '21'
        cache: 'sbt'
    - name: Compile
      run: sbt -v compile
    - name: Compile documentation
      run: sbt -v compileDocs
    - name: Test
      run: sbt -v test
    - uses: actions/upload-artifact@v4  # upload test results
      if: success() || failure()        # run this step even if previous step failed
      with:
        name: 'tests-results'
        path: '**/test-reports/TEST*.xml'

  publish:
    name: Publish release
    needs: [ci]
    if: github.event_name != 'pull_request' && (startsWith(github.ref, 'refs/tags/v'))
    runs-on: ubuntu-22.04
    env:
      JAVA_OPTS: -Xmx4G
    steps:
      - name: Checkout
<<<<<<< HEAD
        uses: actions/checkout@v2
      - name: Set up JDK
        uses: actions/setup-java@v4
        with:
          distribution: 'temurin'
          cache: 'sbt'
          java-version: 21
      - name: Cache sbt
        uses: actions/cache@v2
=======
        uses: actions/checkout@v4
      - name: Set up JDK
        uses: actions/setup-java@v4
>>>>>>> 70138382
        with:
          distribution: 'zulu'
          java-version: '21'
          cache: 'sbt'
      - name: Compile
        run: sbt compile
      - name: Publish artifacts
        run: sbt ci-release
        env:
          PGP_PASSPHRASE: ${{ secrets.PGP_PASSPHRASE }}
          PGP_SECRET: ${{ secrets.PGP_SECRET }}
          SONATYPE_USERNAME: ${{ secrets.SONATYPE_USERNAME }}
          SONATYPE_PASSWORD: ${{ secrets.SONATYPE_PASSWORD }}
      - name: Extract version from commit message
        run: |
          version=${GITHUB_REF/refs\/tags\/v/}
          echo "VERSION=$version" >> $GITHUB_ENV
        env:
          COMMIT_MSG: ${{ github.event.head_commit.message }}
      - name: Publish release notes
        uses: release-drafter/release-drafter@v5
        with:
          config-name: release-drafter.yml
          publish: true
          name: "v${{ env.VERSION }}"
          tag: "v${{ env.VERSION }}"
          version: "v${{ env.VERSION }}"
        env:
          GITHUB_TOKEN: ${{ secrets.GITHUB_TOKEN }}

  # `automerge` label is attached iff there is exactly one file changed by steward and this file belongs to a
  # whitelist specified by `labeler.yml`
  label:
    name: Attach automerge label
    # only for PRs by softwaremill-ci
    if: github.event.pull_request.user.login == 'softwaremill-ci'
    runs-on: ubuntu-22.04
    steps:
      - uses: actions/checkout@v4
        with:
          fetch-depth: 2
      # count number of files changed
      - name: Count number of files changed
        id: count-changed-files
        run: |
          N=$(git diff --name-only -r HEAD^1 HEAD | wc -w)
          echo "changed_files_num=$N" >> $GITHUB_OUTPUT
      - name: Launch labeler
        # skip if more than one file changed
        if: steps.count-changed-files.outputs.changed_files_num == 1
        uses: srvaroa/labeler@master
        env:
          GITHUB_TOKEN: "${{ secrets.GITHUB_TOKEN }}"

  auto-merge:
    name: Auto merge
    # only for PRs by softwaremill-ci
    if: github.event.pull_request.user.login == 'softwaremill-ci'
    needs: [ ci, label ]
    runs-on: ubuntu-22.04
    steps:
      - id: automerge
        name: automerge
        uses: "pascalgn/automerge-action@v0.15.6"
        env:
          GITHUB_TOKEN: "${{ secrets.GITHUB_TOKEN }}"
          MERGE_METHOD: "squash"<|MERGE_RESOLUTION|>--- conflicted
+++ resolved
@@ -16,21 +16,9 @@
     runs-on: ubuntu-22.04
     steps:
     - name: Checkout
-<<<<<<< HEAD
-      uses: actions/checkout@v2
-    - name: Set up JDK
-      uses: actions/setup-java@v4
-      with:
-        distribution: 'temurin'
-        cache: 'sbt'
-        java-version: 21
-    - name: Cache sbt
-      uses: actions/cache@v2
-=======
       uses: actions/checkout@v4
     - name: Set up JDK
       uses: actions/setup-java@v4
->>>>>>> 70138382
       with:
         distribution: 'zulu'
         java-version: '21'
@@ -56,21 +44,9 @@
       JAVA_OPTS: -Xmx4G
     steps:
       - name: Checkout
-<<<<<<< HEAD
-        uses: actions/checkout@v2
-      - name: Set up JDK
-        uses: actions/setup-java@v4
-        with:
-          distribution: 'temurin'
-          cache: 'sbt'
-          java-version: 21
-      - name: Cache sbt
-        uses: actions/cache@v2
-=======
         uses: actions/checkout@v4
       - name: Set up JDK
         uses: actions/setup-java@v4
->>>>>>> 70138382
         with:
           distribution: 'zulu'
           java-version: '21'

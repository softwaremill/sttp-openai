--- conflicted
+++ resolved
@@ -6,13 +6,8 @@
     val scalaTest = "3.2.17"
     val scalaTestCats = "1.5.0"
 
-<<<<<<< HEAD
-    val sttpClient = "4.0.0-M6"
+    val sttpClient = "4.0.0-M8"
     val pekkoStreams = "1.0.2"
-=======
-    val sttpClient = "4.0.0-M8"
-    val pekkoStreams = "1.0.1"
->>>>>>> ab202b50
     val akkaStreams = "2.6.20"
     val uPickle = "3.1.3"
   }

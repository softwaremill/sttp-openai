--- conflicted
+++ resolved
@@ -6,12 +6,8 @@
     val scalaTest = "3.2.19"
     val scalaTestCats = "1.5.0"
 
-<<<<<<< HEAD
     val sttpApispec = "0.11.3"
-    val sttpClient = "4.0.0-M18"
-=======
     val sttpClient = "4.0.0-M19"
->>>>>>> 6386f3cb
     val pekkoStreams = "1.1.2"
     val akkaStreams = "2.6.20"
     val tapir = "1.11.7"
